# Copyright 2015 Mirantis, Inc.
# All Rights Reserved
#
#    Licensed under the Apache License, Version 2.0 (the "License"); you may
#    not use this file except in compliance with the License. You may obtain
#    a copy of the License at
#
#         http://www.apache.org/licenses/LICENSE-2.0
#
#    Unless required by applicable law or agreed to in writing, software
#    distributed under the License is distributed on an "AS IS" BASIS, WITHOUT
#    WARRANTIES OR CONDITIONS OF ANY KIND, either express or implied. See the
#    License for the specific language governing permissions and limitations
#    under the License.

import ddt
import mock
import netaddr
from oslo_config import cfg
import six

from manila.common import constants
from manila import context
from manila import exception
from manila.network import standalone_network_plugin as plugin
from manila import test
from manila.tests import utils as test_utils

CONF = cfg.CONF

fake_context = context.RequestContext(
    user_id='fake user', project_id='fake project', is_admin=False)
fake_share_server = dict(id='fake_share_server_id')
fake_share_network = dict(id='fake_share_network_id')


@ddt.ddt
class StandaloneNetworkPluginTest(test.TestCase):

    @ddt.data('custom_config_group_name', 'DEFAULT')
    def test_init_only_with_required_data_v4(self, group_name):
        data = {
            group_name: {
                'standalone_network_plugin_gateway': '10.0.0.1',
                'standalone_network_plugin_mask': '24',
            },
        }
        with test_utils.create_temp_config_with_opts(data):
            instance = plugin.StandaloneNetworkPlugin(
                config_group_name=group_name)

        self.assertEqual('10.0.0.1', instance.gateway)
        self.assertEqual('24', instance.mask)
        self.assertIsNone(instance.segmentation_id)
        self.assertIsNone(instance.allowed_ip_ranges)
        self.assertEqual(4, instance.ip_version)
        self.assertEqual(netaddr.IPNetwork('10.0.0.1/24'), instance.net)
        self.assertEqual(['10.0.0.1/24'], instance.allowed_cidrs)
        self.assertEqual(
            ('10.0.0.0', '10.0.0.1', '10.0.0.255'),
            instance.reserved_addresses)

    @ddt.data('custom_config_group_name', 'DEFAULT')
    def test_init_with_all_data_v4(self, group_name):
        data = {
            group_name: {
                'standalone_network_plugin_gateway': '10.0.0.1',
                'standalone_network_plugin_mask': '255.255.0.0',
                'standalone_network_plugin_network_type': 'vlan',
<<<<<<< HEAD
                'standalone_network_plugin_segmentation_id': '1001',
=======
                'standalone_network_plugin_segmentation_id': 1001,
>>>>>>> 99d99712
                'standalone_network_plugin_allowed_ip_ranges': (
                    '10.0.0.3-10.0.0.7,10.0.0.69-10.0.0.157,10.0.0.213'),
                'standalone_network_plugin_ip_version': 4,
            },
        }
        allowed_cidrs = [
            '10.0.0.3/32', '10.0.0.4/30', '10.0.0.69/32', '10.0.0.70/31',
            '10.0.0.72/29', '10.0.0.80/28', '10.0.0.96/27', '10.0.0.128/28',
            '10.0.0.144/29', '10.0.0.152/30', '10.0.0.156/31', '10.0.0.213/32',
        ]
        with test_utils.create_temp_config_with_opts(data):
            instance = plugin.StandaloneNetworkPlugin(
                config_group_name=group_name)

        self.assertEqual(4, instance.ip_version)
        self.assertEqual('10.0.0.1', instance.gateway)
        self.assertEqual('255.255.0.0', instance.mask)
        self.assertEqual('vlan', instance.network_type)
<<<<<<< HEAD
        self.assertEqual('1001', instance.segmentation_id)
=======
        self.assertEqual(1001, instance.segmentation_id)
>>>>>>> 99d99712
        self.assertEqual(allowed_cidrs, instance.allowed_cidrs)
        self.assertEqual(
            ['10.0.0.3-10.0.0.7', '10.0.0.69-10.0.0.157', '10.0.0.213'],
            instance.allowed_ip_ranges)
        self.assertEqual(
            netaddr.IPNetwork('10.0.0.1/255.255.0.0'), instance.net)
        self.assertEqual(
            ('10.0.0.0', '10.0.0.1', '10.0.255.255'),
            instance.reserved_addresses)

    @ddt.data('custom_config_group_name', 'DEFAULT')
    def test_init_only_with_required_data_v6(self, group_name):
        data = {
            group_name: {
                'standalone_network_plugin_gateway': (
                    '2001:cdba::3257:9652'),
                'standalone_network_plugin_mask': '48',
                'standalone_network_plugin_ip_version': 6,
            },
        }
        with test_utils.create_temp_config_with_opts(data):
            instance = plugin.StandaloneNetworkPlugin(
                config_group_name=group_name)

        self.assertEqual(
            '2001:cdba::3257:9652', instance.gateway)
        self.assertEqual('48', instance.mask)
        self.assertIsNone(instance.segmentation_id)
        self.assertIsNone(instance.allowed_ip_ranges)
        self.assertEqual(6, instance.ip_version)
        self.assertEqual(
            netaddr.IPNetwork('2001:cdba::3257:9652/48'),
            instance.net)
        self.assertEqual(
            ['2001:cdba::3257:9652/48'], instance.allowed_cidrs)
        self.assertEqual(
            ('2001:cdba::', '2001:cdba::3257:9652',
             '2001:cdba:0:ffff:ffff:ffff:ffff:ffff'),
            instance.reserved_addresses)

    @ddt.data('custom_config_group_name', 'DEFAULT')
    def test_init_with_all_data_v6(self, group_name):
        data = {
            group_name: {
                'standalone_network_plugin_gateway': '2001:db8::0001',
                'standalone_network_plugin_mask': '88',
                'standalone_network_plugin_network_type': 'vlan',
<<<<<<< HEAD
                'standalone_network_plugin_segmentation_id': '3999',
=======
                'standalone_network_plugin_segmentation_id': 3999,
>>>>>>> 99d99712
                'standalone_network_plugin_allowed_ip_ranges': (
                    '2001:db8::-2001:db8:0000:0000:0000:007f:ffff:ffff'),
                'standalone_network_plugin_ip_version': 6,
            },
        }
        with test_utils.create_temp_config_with_opts(data):
            instance = plugin.StandaloneNetworkPlugin(
                config_group_name=group_name)

        self.assertEqual(6, instance.ip_version)
        self.assertEqual('2001:db8::0001', instance.gateway)
        self.assertEqual('88', instance.mask)
        self.assertEqual('vlan', instance.network_type)
<<<<<<< HEAD
        self.assertEqual('3999', instance.segmentation_id)
=======
        self.assertEqual(3999, instance.segmentation_id)
>>>>>>> 99d99712
        self.assertEqual(['2001:db8::/89'], instance.allowed_cidrs)
        self.assertEqual(
            ['2001:db8::-2001:db8:0000:0000:0000:007f:ffff:ffff'],
            instance.allowed_ip_ranges)
        self.assertEqual(
            netaddr.IPNetwork('2001:db8::0001/88'), instance.net)
        self.assertEqual(
            ('2001:db8::', '2001:db8::0001', '2001:db8::ff:ffff:ffff'),
            instance.reserved_addresses)

    @ddt.data('flat', 'vlan', 'vxlan', 'gre')
    def test_init_with_valid_network_types_v4(self, network_type):
        data = {
            'DEFAULT': {
                'standalone_network_plugin_gateway': '10.0.0.1',
                'standalone_network_plugin_mask': '255.255.0.0',
                'standalone_network_plugin_network_type': network_type,
<<<<<<< HEAD
                'standalone_network_plugin_segmentation_id': '1001',
=======
                'standalone_network_plugin_segmentation_id': 1001,
>>>>>>> 99d99712
                'standalone_network_plugin_ip_version': 4,
            },
        }
        with test_utils.create_temp_config_with_opts(data):
            instance = plugin.StandaloneNetworkPlugin(
                config_group_name='DEFAULT')

            self.assertEqual(instance.network_type, network_type)

    @ddt.data(
        'foo', 'foovlan', 'vlanfoo', 'foovlanbar', 'None', 'Vlan', 'vlaN')
    def test_init_with_fake_network_types_v4(self, fake_network_type):
        data = {
            'DEFAULT': {
                'standalone_network_plugin_gateway': '10.0.0.1',
                'standalone_network_plugin_mask': '255.255.0.0',
                'standalone_network_plugin_network_type': fake_network_type,
<<<<<<< HEAD
                'standalone_network_plugin_segmentation_id': '1001',
=======
                'standalone_network_plugin_segmentation_id': 1001,
>>>>>>> 99d99712
                'standalone_network_plugin_ip_version': 4,
            },
        }
        with test_utils.create_temp_config_with_opts(data):
            self.assertRaises(
                cfg.ConfigFileValueError,
                plugin.StandaloneNetworkPlugin,
                config_group_name='DEFAULT',
            )

    @ddt.data('custom_config_group_name', 'DEFAULT')
    def test_invalid_init_without_any_config_definitions(self, group_name):
        self.assertRaises(
            exception.NetworkBadConfigurationException,
            plugin.StandaloneNetworkPlugin,
            config_group_name=group_name)

    @ddt.data(
        {},
        {'gateway': '20.0.0.1'},
        {'mask': '8'},
        {'gateway': '20.0.0.1', 'mask': '33'},
        {'gateway': '20.0.0.256', 'mask': '16'})
    def test_invalid_init_required_data_improper(self, data):
        group_name = 'custom_group_name'
        if 'gateway' in data:
            data['standalone_network_plugin_gateway'] = data.pop('gateway')
        if 'mask' in data:
            data['standalone_network_plugin_mask'] = data.pop('mask')
        data = {group_name: data}
        with test_utils.create_temp_config_with_opts(data):
            self.assertRaises(
                exception.NetworkBadConfigurationException,
                plugin.StandaloneNetworkPlugin,
                config_group_name=group_name)

    @ddt.data(
        'fake',
        '11.0.0.0-11.0.0.5-11.0.0.11',
        '11.0.0.0-11.0.0.5',
        '10.0.10.0-10.0.10.5',
        '10.0.0.0-10.0.0.5,fake',
        '10.0.10.0-10.0.10.5,10.0.0.0-10.0.0.5',
        '10.0.10.0-10.0.10.5,10.0.0.10-10.0.10.5',
        '10.0.0.0-10.0.0.5,10.0.10.0-10.0.10.5')
    def test_invalid_init_incorrect_allowed_ip_ranges_v4(self, ip_range):
        group_name = 'DEFAULT'
        data = {
            group_name: {
                'standalone_network_plugin_gateway': '10.0.0.1',
                'standalone_network_plugin_mask': '255.255.255.0',
                'standalone_network_plugin_allowed_ip_ranges': ip_range,
            },
        }
        with test_utils.create_temp_config_with_opts(data):
            self.assertRaises(
                exception.NetworkBadConfigurationException,
                plugin.StandaloneNetworkPlugin,
                config_group_name=group_name)

    @ddt.data(
        {'gateway': '2001:db8::0001', 'vers': 4},
        {'gateway': '10.0.0.1', 'vers': 6})
    @ddt.unpack
    def test_invalid_init_mismatch_of_versions(self, gateway, vers):
        group_name = 'DEFAULT'
        data = {
            group_name: {
                'standalone_network_plugin_gateway': gateway,
                'standalone_network_plugin_ip_version': vers,
                'standalone_network_plugin_mask': '25',
            },
        }
        with test_utils.create_temp_config_with_opts(data):
            self.assertRaises(
                exception.NetworkBadConfigurationException,
                plugin.StandaloneNetworkPlugin,
                config_group_name=group_name)

    def test_deallocate_network(self):
        share_server_id = 'fake_share_server_id'
        data = {
            'DEFAULT': {
                'standalone_network_plugin_gateway': '10.0.0.1',
                'standalone_network_plugin_mask': '24',
            },
        }
        fake_allocations = [{'id': 'fake1'}, {'id': 'fake2'}]
        with test_utils.create_temp_config_with_opts(data):
            instance = plugin.StandaloneNetworkPlugin()
        self.mock_object(
            instance.db, 'network_allocations_get_for_share_server',
            mock.Mock(return_value=fake_allocations))
        self.mock_object(instance.db, 'network_allocation_delete')

        instance.deallocate_network(fake_context, share_server_id)

        instance.db.network_allocations_get_for_share_server.\
            assert_called_once_with(fake_context, share_server_id)
        instance.db.network_allocation_delete.\
            assert_has_calls([
                mock.call(fake_context, 'fake1'),
                mock.call(fake_context, 'fake2'),
            ])

    def test_allocate_network_zero_addresses_ipv4(self):
        data = {
            'DEFAULT': {
                'standalone_network_plugin_gateway': '10.0.0.1',
                'standalone_network_plugin_mask': '24',
            },
        }
        with test_utils.create_temp_config_with_opts(data):
            instance = plugin.StandaloneNetworkPlugin()
        self.mock_object(instance.db, 'share_network_update')

        allocations = instance.allocate_network(
            fake_context, fake_share_server, fake_share_network, count=0)

        self.assertEqual([], allocations)
        instance.db.share_network_update.assert_called_once_with(
            fake_context, fake_share_network['id'],
            dict(network_type=None, segmentation_id=None,
<<<<<<< HEAD
                 cidr=instance.net.cidr, ip_version=4))
=======
                 cidr=six.text_type(instance.net.cidr), ip_version=4))
>>>>>>> 99d99712

    def test_allocate_network_zero_addresses_ipv6(self):
        data = {
            'DEFAULT': {
                'standalone_network_plugin_gateway': '2001:db8::0001',
                'standalone_network_plugin_mask': '64',
                'standalone_network_plugin_ip_version': 6,
            },
        }
        with test_utils.create_temp_config_with_opts(data):
            instance = plugin.StandaloneNetworkPlugin()
        self.mock_object(instance.db, 'share_network_update')

        allocations = instance.allocate_network(
            fake_context, fake_share_server, fake_share_network, count=0)

        self.assertEqual([], allocations)
        instance.db.share_network_update.assert_called_once_with(
            fake_context, fake_share_network['id'],
            dict(network_type=None, segmentation_id=None,
<<<<<<< HEAD
                 cidr=instance.net.cidr, ip_version=6))
=======
                 cidr=six.text_type(instance.net.cidr), ip_version=6))
>>>>>>> 99d99712

    def test_allocate_network_one_ip_address_ipv4_no_usages_exist(self):
        data = {
            'DEFAULT': {
                'standalone_network_plugin_network_type': 'vlan',
<<<<<<< HEAD
                'standalone_network_plugin_segmentation_id': '1003',
=======
                'standalone_network_plugin_segmentation_id': 1003,
>>>>>>> 99d99712
                'standalone_network_plugin_gateway': '10.0.0.1',
                'standalone_network_plugin_mask': '24',
            },
        }
        with test_utils.create_temp_config_with_opts(data):
            instance = plugin.StandaloneNetworkPlugin()
        self.mock_object(instance.db, 'share_network_update')
        self.mock_object(instance.db, 'network_allocation_create')
        self.mock_object(
            instance.db, 'network_allocations_get_by_ip_address',
            mock.Mock(return_value=[]))

        allocations = instance.allocate_network(
            fake_context, fake_share_server, fake_share_network)

        self.assertEqual(1, len(allocations))
        na_data = {
            'network_type': 'vlan',
            'segmentation_id': 1003,
            'cidr': '10.0.0.0/24',
            'ip_version': 4,
        }
        instance.db.share_network_update.assert_called_once_with(
<<<<<<< HEAD
            fake_context, fake_share_network['id'],
            dict(network_type='vlan', segmentation_id='1003',
                 cidr=instance.net.cidr, ip_version=4))
=======
            fake_context, fake_share_network['id'], na_data)
>>>>>>> 99d99712
        instance.db.network_allocations_get_by_ip_address.assert_has_calls(
            [mock.call(fake_context, '10.0.0.2')])
        instance.db.network_allocation_create.assert_called_once_with(
            fake_context,
            dict(share_server_id=fake_share_server['id'],
                 ip_address='10.0.0.2', status=constants.STATUS_ACTIVE,
                 label='user', **na_data))

    def test_allocate_network_two_ip_addresses_ipv4_two_usages_exist(self):
        ctxt = type('FakeCtxt', (object,), {'fake': ['10.0.0.2', '10.0.0.4']})

        def fake_get_allocations_by_ip_address(context, ip_address):
            if ip_address not in context.fake:
                context.fake.append(ip_address)
                return []
            else:
                return context.fake

        data = {
            'DEFAULT': {
                'standalone_network_plugin_gateway': '10.0.0.1',
                'standalone_network_plugin_mask': '24',
            },
        }
        with test_utils.create_temp_config_with_opts(data):
            instance = plugin.StandaloneNetworkPlugin()
        self.mock_object(instance.db, 'share_network_update')
        self.mock_object(instance.db, 'network_allocation_create')
        self.mock_object(
            instance.db, 'network_allocations_get_by_ip_address',
            mock.Mock(side_effect=fake_get_allocations_by_ip_address))

        allocations = instance.allocate_network(
            ctxt, fake_share_server, fake_share_network, count=2)

        self.assertEqual(2, len(allocations))
        na_data = {
            'network_type': None,
            'segmentation_id': None,
            'cidr': six.text_type(instance.net.cidr),
            'ip_version': 4,
        }
        instance.db.share_network_update.assert_called_once_with(
<<<<<<< HEAD
            ctxt, fake_share_network['id'],
            dict(network_type=None, segmentation_id=None,
                 cidr=instance.net.cidr, ip_version=4))
=======
            ctxt, fake_share_network['id'], dict(**na_data))
>>>>>>> 99d99712
        instance.db.network_allocations_get_by_ip_address.assert_has_calls(
            [mock.call(ctxt, '10.0.0.2'), mock.call(ctxt, '10.0.0.3'),
             mock.call(ctxt, '10.0.0.4'), mock.call(ctxt, '10.0.0.5')])
        instance.db.network_allocation_create.assert_has_calls([
            mock.call(
                ctxt,
                dict(share_server_id=fake_share_server['id'],
                     ip_address='10.0.0.3', status=constants.STATUS_ACTIVE,
                     label='user', **na_data)),
            mock.call(
                ctxt,
                dict(share_server_id=fake_share_server['id'],
                     ip_address='10.0.0.5', status=constants.STATUS_ACTIVE,
                     label='user', **na_data)),
        ])

    def test_allocate_network_no_available_ipv4_addresses(self):
        data = {
            'DEFAULT': {
                'standalone_network_plugin_gateway': '10.0.0.1',
                'standalone_network_plugin_mask': '30',
            },
        }
        with test_utils.create_temp_config_with_opts(data):
            instance = plugin.StandaloneNetworkPlugin()
        self.mock_object(instance.db, 'share_network_update')
        self.mock_object(instance.db, 'network_allocation_create')
        self.mock_object(
            instance.db, 'network_allocations_get_by_ip_address',
            mock.Mock(return_value=['not empty list']))

        self.assertRaises(
            exception.NetworkBadConfigurationException,
            instance.allocate_network,
            fake_context, fake_share_server, fake_share_network)

        instance.db.share_network_update.assert_called_once_with(
            fake_context, fake_share_network['id'],
            dict(network_type=None, segmentation_id=None,
<<<<<<< HEAD
                 cidr=instance.net.cidr, ip_version=4))
=======
                 cidr=six.text_type(instance.net.cidr), ip_version=4))
>>>>>>> 99d99712
        instance.db.network_allocations_get_by_ip_address.assert_has_calls(
            [mock.call(fake_context, '10.0.0.2')])<|MERGE_RESOLUTION|>--- conflicted
+++ resolved
@@ -67,11 +67,7 @@
                 'standalone_network_plugin_gateway': '10.0.0.1',
                 'standalone_network_plugin_mask': '255.255.0.0',
                 'standalone_network_plugin_network_type': 'vlan',
-<<<<<<< HEAD
-                'standalone_network_plugin_segmentation_id': '1001',
-=======
                 'standalone_network_plugin_segmentation_id': 1001,
->>>>>>> 99d99712
                 'standalone_network_plugin_allowed_ip_ranges': (
                     '10.0.0.3-10.0.0.7,10.0.0.69-10.0.0.157,10.0.0.213'),
                 'standalone_network_plugin_ip_version': 4,
@@ -90,11 +86,7 @@
         self.assertEqual('10.0.0.1', instance.gateway)
         self.assertEqual('255.255.0.0', instance.mask)
         self.assertEqual('vlan', instance.network_type)
-<<<<<<< HEAD
-        self.assertEqual('1001', instance.segmentation_id)
-=======
         self.assertEqual(1001, instance.segmentation_id)
->>>>>>> 99d99712
         self.assertEqual(allowed_cidrs, instance.allowed_cidrs)
         self.assertEqual(
             ['10.0.0.3-10.0.0.7', '10.0.0.69-10.0.0.157', '10.0.0.213'],
@@ -142,11 +134,7 @@
                 'standalone_network_plugin_gateway': '2001:db8::0001',
                 'standalone_network_plugin_mask': '88',
                 'standalone_network_plugin_network_type': 'vlan',
-<<<<<<< HEAD
-                'standalone_network_plugin_segmentation_id': '3999',
-=======
                 'standalone_network_plugin_segmentation_id': 3999,
->>>>>>> 99d99712
                 'standalone_network_plugin_allowed_ip_ranges': (
                     '2001:db8::-2001:db8:0000:0000:0000:007f:ffff:ffff'),
                 'standalone_network_plugin_ip_version': 6,
@@ -160,11 +148,7 @@
         self.assertEqual('2001:db8::0001', instance.gateway)
         self.assertEqual('88', instance.mask)
         self.assertEqual('vlan', instance.network_type)
-<<<<<<< HEAD
-        self.assertEqual('3999', instance.segmentation_id)
-=======
         self.assertEqual(3999, instance.segmentation_id)
->>>>>>> 99d99712
         self.assertEqual(['2001:db8::/89'], instance.allowed_cidrs)
         self.assertEqual(
             ['2001:db8::-2001:db8:0000:0000:0000:007f:ffff:ffff'],
@@ -182,11 +166,7 @@
                 'standalone_network_plugin_gateway': '10.0.0.1',
                 'standalone_network_plugin_mask': '255.255.0.0',
                 'standalone_network_plugin_network_type': network_type,
-<<<<<<< HEAD
-                'standalone_network_plugin_segmentation_id': '1001',
-=======
                 'standalone_network_plugin_segmentation_id': 1001,
->>>>>>> 99d99712
                 'standalone_network_plugin_ip_version': 4,
             },
         }
@@ -204,11 +184,7 @@
                 'standalone_network_plugin_gateway': '10.0.0.1',
                 'standalone_network_plugin_mask': '255.255.0.0',
                 'standalone_network_plugin_network_type': fake_network_type,
-<<<<<<< HEAD
-                'standalone_network_plugin_segmentation_id': '1001',
-=======
                 'standalone_network_plugin_segmentation_id': 1001,
->>>>>>> 99d99712
                 'standalone_network_plugin_ip_version': 4,
             },
         }
@@ -332,11 +308,7 @@
         instance.db.share_network_update.assert_called_once_with(
             fake_context, fake_share_network['id'],
             dict(network_type=None, segmentation_id=None,
-<<<<<<< HEAD
-                 cidr=instance.net.cidr, ip_version=4))
-=======
                  cidr=six.text_type(instance.net.cidr), ip_version=4))
->>>>>>> 99d99712
 
     def test_allocate_network_zero_addresses_ipv6(self):
         data = {
@@ -357,21 +329,13 @@
         instance.db.share_network_update.assert_called_once_with(
             fake_context, fake_share_network['id'],
             dict(network_type=None, segmentation_id=None,
-<<<<<<< HEAD
-                 cidr=instance.net.cidr, ip_version=6))
-=======
                  cidr=six.text_type(instance.net.cidr), ip_version=6))
->>>>>>> 99d99712
 
     def test_allocate_network_one_ip_address_ipv4_no_usages_exist(self):
         data = {
             'DEFAULT': {
                 'standalone_network_plugin_network_type': 'vlan',
-<<<<<<< HEAD
-                'standalone_network_plugin_segmentation_id': '1003',
-=======
                 'standalone_network_plugin_segmentation_id': 1003,
->>>>>>> 99d99712
                 'standalone_network_plugin_gateway': '10.0.0.1',
                 'standalone_network_plugin_mask': '24',
             },
@@ -395,13 +359,7 @@
             'ip_version': 4,
         }
         instance.db.share_network_update.assert_called_once_with(
-<<<<<<< HEAD
-            fake_context, fake_share_network['id'],
-            dict(network_type='vlan', segmentation_id='1003',
-                 cidr=instance.net.cidr, ip_version=4))
-=======
             fake_context, fake_share_network['id'], na_data)
->>>>>>> 99d99712
         instance.db.network_allocations_get_by_ip_address.assert_has_calls(
             [mock.call(fake_context, '10.0.0.2')])
         instance.db.network_allocation_create.assert_called_once_with(
@@ -445,13 +403,7 @@
             'ip_version': 4,
         }
         instance.db.share_network_update.assert_called_once_with(
-<<<<<<< HEAD
-            ctxt, fake_share_network['id'],
-            dict(network_type=None, segmentation_id=None,
-                 cidr=instance.net.cidr, ip_version=4))
-=======
             ctxt, fake_share_network['id'], dict(**na_data))
->>>>>>> 99d99712
         instance.db.network_allocations_get_by_ip_address.assert_has_calls(
             [mock.call(ctxt, '10.0.0.2'), mock.call(ctxt, '10.0.0.3'),
              mock.call(ctxt, '10.0.0.4'), mock.call(ctxt, '10.0.0.5')])
@@ -491,10 +443,6 @@
         instance.db.share_network_update.assert_called_once_with(
             fake_context, fake_share_network['id'],
             dict(network_type=None, segmentation_id=None,
-<<<<<<< HEAD
-                 cidr=instance.net.cidr, ip_version=4))
-=======
                  cidr=six.text_type(instance.net.cidr), ip_version=4))
->>>>>>> 99d99712
         instance.db.network_allocations_get_by_ip_address.assert_has_calls(
             [mock.call(fake_context, '10.0.0.2')])