# Copyright (c) 2015 Red Hat, Inc.
# All Rights Reserved.
#
#    Licensed under the Apache License, Version 2.0 (the "License"); you may
#    not use this file except in compliance with the License. You may obtain
#    a copy of the License at
#
#         http://www.apache.org/licenses/LICENSE-2.0
#
#    Unless required by applicable law or agreed to in writing, software
#    distributed under the License is distributed on an "AS IS" BASIS, WITHOUT
#    WARRANTIES OR CONDITIONS OF ANY KIND, either express or implied. See the
#    License for the specific language governing permissions and limitations
#    under the License.

"""GlusterFS volume mapped share layout."""

import os
import random
import re
import shutil
import string
import tempfile
import xml.etree.cElementTree as etree

from oslo_config import cfg
from oslo_log import log
import six

from manila import exception
from manila.i18n import _
from manila.i18n import _LE
from manila.i18n import _LI
from manila.i18n import _LW
from manila.share.drivers.glusterfs import common
from manila.share.drivers.glusterfs import layout
from manila import utils

LOG = log.getLogger(__name__)


glusterfs_volume_mapped_opts = [
    cfg.ListOpt('glusterfs_servers',
                default=[],
                deprecated_name='glusterfs_targets',
                help='List of GlusterFS servers that can be used to create '
                     'shares. Each GlusterFS server should be of the form '
                     '[remoteuser@]<volserver>, and they are assumed to '
                     'belong to distinct Gluster clusters.'),
    cfg.StrOpt('glusterfs_volume_pattern',
               help='Regular expression template used to filter '
                    'GlusterFS volumes for share creation. '
                    'The regex template can optionally (ie. with support '
                    'of the GlusterFS backend) contain the #{size} '
                    'parameter which matches an integer (sequence of '
                    'digits) in which case the value shall be interpreted as '
                    'size of the volume in GB. Examples: '
                    '"manila-share-volume-\d+$", '
                    '"manila-share-volume-#{size}G-\d+$"; '
                    'with matching volume names, respectively: '
                    '"manila-share-volume-12", "manila-share-volume-3G-13". '
                    'In latter example, the number that matches "#{size}", '
                    'that is, 3, is an indication that the size of volume '
                    'is 3G.'),
]


CONF = cfg.CONF
CONF.register_opts(glusterfs_volume_mapped_opts)

# The dict specifying named parameters
# that can be used with glusterfs_volume_pattern
# in #{<param>} format.
# For each of them we give regex pattern it matches
# and a transformer function ('trans') for the matched
# string value.
# Currently we handle only #{size}.
PATTERN_DICT = {'size': {'pattern': '(?P<size>\d+)', 'trans': int}}
USER_MANILA_SHARE = 'user.manila-share'
<<<<<<< HEAD
=======
USER_CLONED_FROM = 'user.manila-cloned-from'
>>>>>>> 99d99712
UUID_RE = re.compile('\A[\da-f]{8}-([\da-f]{4}-){3}[\da-f]{12}\Z', re.I)


class GlusterfsVolumeMappedLayout(layout.GlusterfsShareLayoutBase):

    _snapshots_are_supported = True

    def __init__(self, driver, *args, **kwargs):
        super(GlusterfsVolumeMappedLayout, self).__init__(
            driver, *args, **kwargs)
        self.gluster_used_vols = set()
        self.configuration.append_config_values(
            common.glusterfs_common_opts)
        self.configuration.append_config_values(
            glusterfs_volume_mapped_opts)
        self.gluster_nosnap_vols_dict = {}
        self.volume_pattern = self._compile_volume_pattern()
        self.volume_pattern_keys = self.volume_pattern.groupindex.keys()
        for srvaddr in self.configuration.glusterfs_servers:
            # format check for srvaddr
            self._glustermanager(srvaddr, False)
        self.glusterfs_versions = {}
        self.private_storage = kwargs.get('private_storage')

    def _compile_volume_pattern(self):
        """Compile a RegexObject from the config specified regex template.

        (cfg.glusterfs_volume_pattern)
        """

        subdict = {}
        for key, val in PATTERN_DICT.items():
            subdict[key] = val['pattern']

        # Using templates with placeholder syntax #{<var>}
        class CustomTemplate(string.Template):
            delimiter = '#'

        volume_pattern = CustomTemplate(
            self.configuration.glusterfs_volume_pattern).substitute(
            subdict)
        return re.compile(volume_pattern)

    def do_setup(self, context):
        """Setup the GlusterFS volumes."""
        glusterfs_versions, exceptions = {}, {}
        for srvaddr in self.configuration.glusterfs_servers:
            try:
                glusterfs_versions[srvaddr] = self._glustermanager(
                    srvaddr, False).get_gluster_version()
            except exception.GlusterfsException as exc:
                exceptions[srvaddr] = six.text_type(exc)
        if exceptions:
            for srvaddr, excmsg in exceptions.items():
                LOG.error(_LE("'gluster version' failed on server "
                              "%(server)s with: %(message)s"),
                          {'server': srvaddr, 'message': excmsg})
            raise exception.GlusterfsException(_(
                "'gluster version' failed on servers %s") % (
                ','.join(exceptions.keys())))
        notsupp_servers = []
        for srvaddr, vers in glusterfs_versions.items():
            if common.numreduct(vers) < self.driver.GLUSTERFS_VERSION_MIN:
                notsupp_servers.append(srvaddr)
        if notsupp_servers:
            gluster_version_min_str = '.'.join(
                six.text_type(c) for c in self.driver.GLUSTERFS_VERSION_MIN)
            for srvaddr in notsupp_servers:
                LOG.error(_LE("GlusterFS version %(version)s on server "
                              "%(server)s is not supported, "
                              "minimum requirement: %(minvers)s"),
                          {'server': srvaddr,
                           'version': '.'.join(glusterfs_versions[srvaddr]),
                           'minvers': gluster_version_min_str})
            raise exception.GlusterfsException(_(
                "Unsupported GlusterFS version on servers %(servers)s, "
                "minimum requirement: %(minvers)s") % {
                'servers': ','.join(notsupp_servers),
                'minvers': gluster_version_min_str})
        self.glusterfs_versions = glusterfs_versions

        gluster_volumes_initial = set(
            self._fetch_gluster_volumes(filter_used=False))
        if not gluster_volumes_initial:
            # No suitable volumes are found on the Gluster end.
            # Raise exception.
            msg = (_("Gluster backend does not provide any volume "
                     "matching pattern %s"
                     ) % self.configuration.glusterfs_volume_pattern)
            LOG.error(msg)
            raise exception.GlusterfsException(msg)

        LOG.info(_LI("Found %d Gluster volumes allocated for Manila."
                     ), len(gluster_volumes_initial))

        self._check_mount_glusterfs()

    def _glustermanager(self, gluster_address, req_volume=True):
        """Create GlusterManager object for gluster_address."""

        return common.GlusterManager(
            gluster_address, self.driver._execute,
            self.configuration.glusterfs_path_to_private_key,
            self.configuration.glusterfs_server_password,
            requires={'volume': req_volume})

    def _share_manager(self, share):
        """Return GlusterManager object representing share's backend."""
        gluster_address = self.private_storage.get(share['id'], 'volume')
        if gluster_address is None:
            return
        return self._glustermanager(gluster_address)

    def _fetch_gluster_volumes(self, filter_used=True):
        """Do a 'gluster volume list | grep <volume pattern>'.

        Aggregate the results from all servers.
        Extract the named groups from the matching volume names
        using the specs given in PATTERN_DICT.
        Return a dict with keys of the form <server>:/<volname>
        and values being dicts that map names of named groups
        to their extracted value.
        """

        volumes_dict = {}
        for srvaddr in self.configuration.glusterfs_servers:
            gluster_mgr = self._glustermanager(srvaddr, False)
            if gluster_mgr.user:
                logmsg = _LE("Retrieving volume list "
                             "on host %s") % gluster_mgr.host
            else:
                logmsg = _LE("Retrieving volume list")
            out, err = gluster_mgr.gluster_call('volume', 'list', log=logmsg)
            for volname in out.split("\n"):
                patmatch = self.volume_pattern.match(volname)
                if not patmatch:
                    continue
                comp_vol = gluster_mgr.components.copy()
                comp_vol.update({'volume': volname})
                gluster_mgr_vol = self._glustermanager(comp_vol)
                if filter_used:
<<<<<<< HEAD
                    vshr = gluster_mgr_vol.get_gluster_vol_option(
=======
                    vshr = gluster_mgr_vol.get_vol_option(
>>>>>>> 99d99712
                        USER_MANILA_SHARE) or ''
                    if UUID_RE.search(vshr):
                        continue
                pattern_dict = {}
                for key in self.volume_pattern_keys:
                    keymatch = patmatch.group(key)
                    if keymatch is None:
                        pattern_dict[key] = None
                    else:
                        trans = PATTERN_DICT[key].get('trans', lambda x: x)
                        pattern_dict[key] = trans(keymatch)
                volumes_dict[gluster_mgr_vol.qualified] = pattern_dict
        return volumes_dict

    @utils.synchronized("glusterfs_native", external=False)
    def _pop_gluster_vol(self, size=None):
        """Pick an unbound volume.

        Do a _fetch_gluster_volumes() first to get the complete
        list of usable volumes.
        Keep only the unbound ones (ones that are not yet used to
        back a share).
        If size is given, try to pick one which has a size specification
        (according to the 'size' named group of the volume pattern),
        and its size is greater-than-or-equal to the given size.
        Return the volume chosen (in <host>:/<volname> format).
        """

        voldict = self._fetch_gluster_volumes()
        # calculate the set of unused volumes
        unused_vols = set(voldict) - self.gluster_used_vols

        if not unused_vols:
            # No volumes available for use as share. Warn user.
            LOG.warning(_LW("No unused gluster volumes available for use as "
                            "share! Create share won't be supported unless "
                            "existing shares are deleted or some gluster "
                            "volumes are created with names matching "
                            "'glusterfs_volume_pattern'."))
        else:
            LOG.info(_LI("Number of gluster volumes in use:  "
                         "%(inuse-numvols)s. Number of gluster volumes "
                         "available for use as share: %(unused-numvols)s"),
                     {'inuse-numvols': len(self.gluster_used_vols),
                     'unused-numvols': len(unused_vols)})

        # volmap is the data structure used to categorize and sort
        # the unused volumes. It's a nested dictionary of structure
        # {<size>: <hostmap>}
        # where <size> is either an integer or None,
        # <hostmap> is a dictionary of structure {<host>: <vols>}
        # where <host> is a host name (IP address), <vols> is a list
        # of volumes (gluster addresses).
        volmap = {None: {}}
        # if both caller has specified size and 'size' occurs as
        # a parameter in the volume pattern...
        if size and 'size' in self.volume_pattern_keys:
            # then this function is used to extract the
            # size value for a given volume from the voldict...
            get_volsize = lambda vol: voldict[vol]['size']
        else:
            # else just use a stub.
            get_volsize = lambda vol: None
        for vol in unused_vols:
            # For each unused volume, we extract the <size>
            # and <host> values with which it can be inserted
            # into the volmap, and conditionally perform
            # the insertion (with the condition being: once
            # caller specified size and a size indication was
            # found in the volume name, we require that the
            # indicated size adheres to caller's spec).
            volsize = get_volsize(vol)
            if not volsize or volsize >= size:
                hostmap = volmap.get(volsize)
                if not hostmap:
                    hostmap = {}
                    volmap[volsize] = hostmap
                host = self._glustermanager(vol).host
                hostvols = hostmap.get(host)
                if not hostvols:
                    hostvols = []
                    hostmap[host] = hostvols
                hostvols.append(vol)
        if len(volmap) > 1:
            # volmap has keys apart from the default None,
            # ie. volumes with sensible and adherent size
            # indication have been found. Then pick the smallest
            # of the size values.
            chosen_size = sorted(n for n in volmap.keys() if n)[0]
        else:
            chosen_size = None
        chosen_hostmap = volmap[chosen_size]
        if not chosen_hostmap:
            msg = (_("Couldn't find a free gluster volume to use."))
            LOG.error(msg)
            raise exception.GlusterfsException(msg)

        # From the hosts we choose randomly to tend towards
        # even distribution of share backing volumes among
        # Gluster clusters.
        chosen_host = random.choice(list(chosen_hostmap.keys()))
        # Within a host's volumes, choose alphabetically first,
        # to make it predictable.
        vol = sorted(chosen_hostmap[chosen_host])[0]
        self.gluster_used_vols.add(vol)
        return vol

    @utils.synchronized("glusterfs_native", external=False)
    def _push_gluster_vol(self, exp_locn):
        try:
            self.gluster_used_vols.remove(exp_locn)
        except KeyError:
            msg = (_("Couldn't find the share in used list."))
            LOG.error(msg)
            raise exception.GlusterfsException(msg)

    def _wipe_gluster_vol(self, gluster_mgr):

        # Create a temporary mount.
        gluster_export = gluster_mgr.export
        tmpdir = tempfile.mkdtemp()
        try:
            common._mount_gluster_vol(self.driver._execute, gluster_export,
                                      tmpdir)
        except exception.GlusterfsException:
            shutil.rmtree(tmpdir, ignore_errors=True)
            raise

        # Delete the contents of a GlusterFS volume that is temporarily
        # mounted.
        # From GlusterFS version 3.7, two directories, '.trashcan' at the root
        # of the GlusterFS volume and 'internal_op' within the '.trashcan'
        # directory, are internally created when a GlusterFS volume is started.
        # GlusterFS does not allow unlink(2) of the two directories. So do not
        # delete the paths of the two directories, but delete their contents
        # along with the rest of the contents of the volume.
        srvaddr = gluster_mgr.host_access
        if common.numreduct(self.glusterfs_versions[srvaddr]) < (3, 7):
            cmd = ['find', tmpdir, '-mindepth', '1', '-delete']
        else:
            ignored_dirs = map(lambda x: os.path.join(tmpdir, *x),
                               [('.trashcan', ), ('.trashcan', 'internal_op')])
            ignored_dirs = list(ignored_dirs)
            cmd = ['find', tmpdir, '-mindepth', '1', '!', '-path',
                   ignored_dirs[0], '!', '-path', ignored_dirs[1], '-delete']

        try:
            self.driver._execute(*cmd, run_as_root=True)
        except exception.ProcessExecutionError as exc:
            msg = (_("Error trying to wipe gluster volume. "
                     "gluster_export: %(export)s, Error: %(error)s") %
                   {'export': gluster_export, 'error': exc.stderr})
            LOG.error(msg)
            raise exception.GlusterfsException(msg)
        finally:
            # Unmount.
            common._umount_gluster_vol(self.driver._execute, tmpdir)
            shutil.rmtree(tmpdir, ignore_errors=True)

    def create_share(self, context, share, share_server=None):
        """Create a share using GlusterFS volume.

        1 Manila share = 1 GlusterFS volume. Pick an unused
        GlusterFS volume for use as a share.
        """
        try:
            vol = self._pop_gluster_vol(share['size'])
        except exception.GlusterfsException:
            msg = (_LE("Error creating share %(share_id)s"),
                   {'share_id': share['id']})
            LOG.error(msg)
            raise

        gmgr = self._glustermanager(vol)
        export = self.driver._setup_via_manager(
            {'share': share, 'manager': gmgr})
<<<<<<< HEAD
=======

        gmgr.set_vol_option(USER_MANILA_SHARE, share['id'])
>>>>>>> 99d99712
        self.private_storage.update(share['id'], {'volume': vol})

        args = ('volume', 'set', gmgr.volume, USER_MANILA_SHARE, share['id'])
        try:
            gmgr.gluster_call(*args)
        except exception.ProcessExecutionError:
            raise exception.GlusterfsException(
                _("gluster %(cmd)s failed on %(vol)s") %
                {'cmd': ' '.join(args), 'vol': gmgr.qualified})

        # TODO(deepakcs): Enable quota and set it to the share size.

        # For native protocol, the export_location should be of the form:
        # server:/volname
        LOG.info(_LI("export_location sent back from create_share: %s"),
                 export)
        return export

    def delete_share(self, context, share, share_server=None):
        """Delete a share on the GlusterFS volume.

        1 Manila share = 1 GlusterFS volume. Put the gluster
        volume back in the available list.
        """
        gmgr = self._share_manager(share)
        if not gmgr:
            # Share does not have a record in private storage.
            # It means create_share{,_from_snapshot} did not
            # succeed(*). In that case we should not obstruct
            # share deletion, so we just return doing nothing.
            #
            # (*) or we have a database corruption but then
            # basically does not matter what we do here
            return
        clone_of = gmgr.get_vol_option(USER_CLONED_FROM) or ''
        try:
            if UUID_RE.search(clone_of):
                # We take responsibility for the lifecycle
                # management of those volumes which were
                # created by us (as snapshot clones) ...
                gmgr.gluster_call('volume', 'delete', gmgr.volume)
            else:
                # ... for volumes that come from the pool, we return
                # them to the pool (after some purification rituals)
                self._wipe_gluster_vol(gmgr)
                gmgr.set_vol_option(USER_MANILA_SHARE, 'NONE')

            self._push_gluster_vol(gmgr.qualified)
        except exception.GlusterfsException:
            msg = (_LE("Error during delete_share request for "
                       "share %(share_id)s"), {'share_id': share['id']})
            LOG.error(msg)
            raise

        self.private_storage.delete(share['id'])

        args = ('volume', 'set', gmgr.volume, USER_MANILA_SHARE, 'NONE')
        try:
            gmgr.gluster_call(*args)
        except exception.ProcessExecutionError:
            raise exception.GlusterfsException(
                _("gluster %(cmd)s failed on %(vol)s") %
                {'cmd': ' '.join(args), 'vol': gmgr.qualified})

        # TODO(deepakcs): Disable quota.

    @staticmethod
    def _find_actual_backend_snapshot_name(gluster_mgr, snapshot):
        args = ('snapshot', 'list', gluster_mgr.volume, '--mode=script')
        out, err = gluster_mgr.gluster_call(
            *args,
            log=_LE("Retrieving snapshot list"))
        snapgrep = list(filter(lambda x: snapshot['id'] in x, out.split("\n")))
        if len(snapgrep) != 1:
            msg = (_("Failed to identify backing GlusterFS object "
                     "for snapshot %(snap_id)s of share %(share_id)s: "
                     "a single candidate was expected, %(found)d was found.") %
                   {'snap_id': snapshot['id'],
                    'share_id': snapshot['share_id'],
                    'found': len(snapgrep)})
            raise exception.GlusterfsException(msg)
        backend_snapshot_name = snapgrep[0]
        return backend_snapshot_name

    def create_share_from_snapshot(self, context, share, snapshot,
                                   share_server=None):
        old_gmgr = self._share_manager(snapshot['share_instance'])

        # Snapshot clone feature in GlusterFS server essential to support this
        # API is available in GlusterFS server versions 3.7 and higher. So do
        # a version check.
        vers = self.glusterfs_versions[old_gmgr.host_access]
        minvers = (3, 7)
        if common.numreduct(vers) < minvers:
            minvers_str = '.'.join(six.text_type(c) for c in minvers)
            vers_str = '.'.join(vers)
            msg = (_("GlusterFS version %(version)s on server %(server)s does "
                     "not support creation of shares from snapshot. "
                     "minimum requirement: %(minversion)s") %
                   {'version': vers_str, 'server': old_gmgr.host,
                    'minversion': minvers_str})
            LOG.error(msg)
            raise exception.GlusterfsException(msg)

        # Clone the snapshot. The snapshot clone, a new GlusterFS volume
        # would serve as a share.
        backend_snapshot_name = self._find_actual_backend_snapshot_name(
            old_gmgr, snapshot)
        volume = ''.join(['manila-', share['id']])
        args_tuple = (('snapshot', 'activate', backend_snapshot_name,
                      'force', '--mode=script'),
                      ('snapshot', 'clone', volume, backend_snapshot_name))
        for args in args_tuple:
            out, err = old_gmgr.gluster_call(
                *args,
                log=_LE("Creating share from snapshot"))

        # Get a manager for the the new volume/share.
        comp_vol = old_gmgr.components.copy()
        comp_vol.update({'volume': volume})
        gmgr = self._glustermanager(comp_vol)
        export = self.driver._setup_via_manager(
            {'share': share, 'manager': gmgr},
            {'share': snapshot['share_instance'], 'manager': old_gmgr})

        argseq = (('set',
                   [USER_CLONED_FROM, snapshot['share_id']]),
                  ('set', [USER_MANILA_SHARE, share['id']]),
                  ('start', []))
        for op, opargs in argseq:
            args = ['volume', op, gmgr.volume] + opargs
            gmgr.gluster_call(*args, log=_LE("Creating share from snapshot"))

        self.gluster_used_vols.add(gmgr.qualified)
        self.private_storage.update(share['id'], {'volume': gmgr.qualified})

<<<<<<< HEAD
        args = ('volume', 'set', gmgr.volume, USER_MANILA_SHARE, share['id'])
        try:
            gmgr.gluster_call(*args)
        except exception.ProcessExecutionError:
            raise exception.GlusterfsException(
                _("gluster %(cmd)s failed on %(vol)s") %
                {'cmd': ' '.join(args), 'vol': gmgr.qualified})

=======
>>>>>>> 99d99712
        return export

    def create_snapshot(self, context, snapshot, share_server=None):
        """Creates a snapshot."""

        gluster_mgr = self._share_manager(snapshot['share'])
        if gluster_mgr.qualified in self.gluster_nosnap_vols_dict:
            opret, operrno = -1, 0
            operrstr = self.gluster_nosnap_vols_dict[gluster_mgr.qualified]
        else:
            args = ('--xml', 'snapshot', 'create', 'manila-' + snapshot['id'],
                    gluster_mgr.volume)
            out, err = gluster_mgr.gluster_call(
                *args,
                log=_LE("Retrieving volume info"))

            if not out:
                raise exception.GlusterfsException(
                    'gluster volume info %s: no data received' %
                    gluster_mgr.volume
                )

            outxml = etree.fromstring(out)
            opret = int(common.volxml_get(outxml, 'opRet'))
            operrno = int(common.volxml_get(outxml, 'opErrno'))
            operrstr = common.volxml_get(outxml, 'opErrstr', None)

        if opret == -1:
            vers = self.glusterfs_versions[gluster_mgr.host_access]
            if common.numreduct(vers) > (3, 6):
                # This logic has not yet been implemented in GlusterFS 3.6
                if operrno == 0:
                    self.gluster_nosnap_vols_dict[
                        gluster_mgr.qualified] = operrstr
                    msg = _("Share %(share_id)s does not support snapshots: "
                            "%(errstr)s.") % {'share_id': snapshot['share_id'],
                                              'errstr': operrstr}
                    LOG.error(msg)
                    raise exception.ShareSnapshotNotSupported(msg)
            raise exception.GlusterfsException(
                _("Creating snapshot for share %(share_id)s failed "
                  "with %(errno)d: %(errstr)s") % {
                      'share_id': snapshot['share_id'],
                      'errno': operrno,
                      'errstr': operrstr})

    def delete_snapshot(self, context, snapshot, share_server=None):
        """Deletes a snapshot."""

        gluster_mgr = self._share_manager(snapshot['share'])
        backend_snapshot_name = self._find_actual_backend_snapshot_name(
            gluster_mgr, snapshot)
        args = ('--xml', 'snapshot', 'delete', backend_snapshot_name,
                '--mode=script')
        out, err = gluster_mgr.gluster_call(
            *args,
            log=_LE("Error deleting snapshot"))

        if not out:
            raise exception.GlusterfsException(
                _('gluster snapshot delete %s: no data received') %
                gluster_mgr.volume
            )

        outxml = etree.fromstring(out)
        gluster_mgr.xml_response_check(outxml, args[1:])

    def ensure_share(self, context, share, share_server=None):
        """Invoked to ensure that share is exported."""
        gmgr = self._share_manager(share)
        self.gluster_used_vols.add(gmgr.qualified)

<<<<<<< HEAD
        args = ('volume', 'set', gmgr.volume, USER_MANILA_SHARE, share['id'])
        try:
            gmgr.gluster_call(*args)
        except exception.ProcessExecutionError:
            raise exception.GlusterfsException(
                _("gluster %(cmd)s failed on %(vol)s") %
                {'cmd': ' '.join(args), 'vol': gmgr.qualified})
=======
        gmgr.set_vol_option(USER_MANILA_SHARE, share['id'])
>>>>>>> 99d99712

    # Debt...

    def manage_existing(self, share, driver_options):
        raise NotImplementedError()

    def unmanage(self, share):
        raise NotImplementedError()

    def extend_share(self, share, new_size, share_server=None):
        raise NotImplementedError()

    def shrink_share(self, share, new_size, share_server=None):
        raise NotImplementedError()<|MERGE_RESOLUTION|>--- conflicted
+++ resolved
@@ -77,10 +77,7 @@
 # Currently we handle only #{size}.
 PATTERN_DICT = {'size': {'pattern': '(?P<size>\d+)', 'trans': int}}
 USER_MANILA_SHARE = 'user.manila-share'
-<<<<<<< HEAD
-=======
 USER_CLONED_FROM = 'user.manila-cloned-from'
->>>>>>> 99d99712
 UUID_RE = re.compile('\A[\da-f]{8}-([\da-f]{4}-){3}[\da-f]{12}\Z', re.I)
 
 
@@ -222,11 +219,7 @@
                 comp_vol.update({'volume': volname})
                 gluster_mgr_vol = self._glustermanager(comp_vol)
                 if filter_used:
-<<<<<<< HEAD
-                    vshr = gluster_mgr_vol.get_gluster_vol_option(
-=======
                     vshr = gluster_mgr_vol.get_vol_option(
->>>>>>> 99d99712
                         USER_MANILA_SHARE) or ''
                     if UUID_RE.search(vshr):
                         continue
@@ -403,11 +396,8 @@
         gmgr = self._glustermanager(vol)
         export = self.driver._setup_via_manager(
             {'share': share, 'manager': gmgr})
-<<<<<<< HEAD
-=======
 
         gmgr.set_vol_option(USER_MANILA_SHARE, share['id'])
->>>>>>> 99d99712
         self.private_storage.update(share['id'], {'volume': vol})
 
         args = ('volume', 'set', gmgr.volume, USER_MANILA_SHARE, share['id'])
@@ -544,17 +534,6 @@
         self.gluster_used_vols.add(gmgr.qualified)
         self.private_storage.update(share['id'], {'volume': gmgr.qualified})
 
-<<<<<<< HEAD
-        args = ('volume', 'set', gmgr.volume, USER_MANILA_SHARE, share['id'])
-        try:
-            gmgr.gluster_call(*args)
-        except exception.ProcessExecutionError:
-            raise exception.GlusterfsException(
-                _("gluster %(cmd)s failed on %(vol)s") %
-                {'cmd': ' '.join(args), 'vol': gmgr.qualified})
-
-=======
->>>>>>> 99d99712
         return export
 
     def create_snapshot(self, context, snapshot, share_server=None):
@@ -627,17 +606,7 @@
         gmgr = self._share_manager(share)
         self.gluster_used_vols.add(gmgr.qualified)
 
-<<<<<<< HEAD
-        args = ('volume', 'set', gmgr.volume, USER_MANILA_SHARE, share['id'])
-        try:
-            gmgr.gluster_call(*args)
-        except exception.ProcessExecutionError:
-            raise exception.GlusterfsException(
-                _("gluster %(cmd)s failed on %(vol)s") %
-                {'cmd': ' '.join(args), 'vol': gmgr.qualified})
-=======
         gmgr.set_vol_option(USER_MANILA_SHARE, share['id'])
->>>>>>> 99d99712
 
     # Debt...
 
