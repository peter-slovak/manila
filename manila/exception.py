# Copyright 2010 United States Government as represented by the
# Administrator of the National Aeronautics and Space Administration.
# All Rights Reserved.
#
#    Licensed under the Apache License, Version 2.0 (the "License"); you may
#    not use this file except in compliance with the License. You may obtain
#    a copy of the License at
#
#         http://www.apache.org/licenses/LICENSE-2.0
#
#    Unless required by applicable law or agreed to in writing, software
#    distributed under the License is distributed on an "AS IS" BASIS, WITHOUT
#    WARRANTIES OR CONDITIONS OF ANY KIND, either express or implied. See the
#    License for the specific language governing permissions and limitations
#    under the License.

"""Manila base exception handling.

Includes decorator for re-raising Manila-type exceptions.

SHOULD include dedicated exception logging.

"""
import re

from oslo_concurrency import processutils
from oslo_config import cfg
from oslo_log import log
import six
import webob.exc

from manila.i18n import _
from manila.i18n import _LE

LOG = log.getLogger(__name__)

exc_log_opts = [
    cfg.BoolOpt('fatal_exception_format_errors',
                default=False,
                help='Whether to make exception message format errors fatal.'),
]

CONF = cfg.CONF
CONF.register_opts(exc_log_opts)


ProcessExecutionError = processutils.ProcessExecutionError


class ConvertedException(webob.exc.WSGIHTTPException):
    def __init__(self, code=400, title="", explanation=""):
        self.code = code
        self.title = title
        self.explanation = explanation
        super(ConvertedException, self).__init__()


class Error(Exception):
    pass


class ManilaException(Exception):
    """Base Manila Exception

    To correctly use this class, inherit from it and define
    a 'message' property. That message will get printf'd
    with the keyword arguments provided to the constructor.

    """
    message = _("An unknown exception occurred.")
    code = 500
    headers = {}
    safe = False

    def __init__(self, message=None, detail_data={}, **kwargs):
        self.kwargs = kwargs
        self.detail_data = detail_data

        if 'code' not in self.kwargs:
            try:
                self.kwargs['code'] = self.code
            except AttributeError:
                pass
        for k, v in self.kwargs.items():
            if isinstance(v, Exception):
                self.kwargs[k] = six.text_type(v)

        if not message:
            try:
                message = self.message % kwargs

            except Exception as e:
                # kwargs doesn't match a variable in the message
                # log the issue and the kwargs
                LOG.exception(_LE('Exception in string format operation.'))
                for name, value in kwargs.items():
                    LOG.error(_LE("%(name)s: %(value)s"), {
                        'name': name, 'value': value})
                if CONF.fatal_exception_format_errors:
                    raise e
                else:
                    # at least get the core message out if something happened
                    message = self.message
        elif isinstance(message, Exception):
            message = six.text_type(message)

        if re.match('.*[^\.]\.\.$', message):
            message = message[:-1]
        self.msg = message
        super(ManilaException, self).__init__(message)


class NetworkException(ManilaException):
    message = _("Exception due to network failure.")


class NetworkBadConfigurationException(NetworkException):
    message = _("Bad network configuration: %(reason)s.")


class BadConfigurationException(ManilaException):
    message = _("Bad configuration: %(reason)s.")


class NotAuthorized(ManilaException):
    message = _("Not authorized.")
    code = 403


class AdminRequired(NotAuthorized):
    message = _("User does not have admin privileges.")


class PolicyNotAuthorized(NotAuthorized):
    message = _("Policy doesn't allow %(action)s to be performed.")


class Conflict(ManilaException):
    message = _("%(err)s")
    code = 409


class Invalid(ManilaException):
    message = _("Unacceptable parameters.")
    code = 400


class InvalidRequest(Invalid):
    message = _("The request is invalid.")


class InvalidResults(Invalid):
    message = _("The results are invalid.")


class InvalidInput(Invalid):
    message = _("Invalid input received: %(reason)s.")


class InvalidContentType(Invalid):
    message = _("Invalid content type %(content_type)s.")


class InvalidHost(Invalid):
    message = _("Invalid host: %(reason)s")


# Cannot be templated as the error syntax varies.
# msg needs to be constructed when raised.
class InvalidParameterValue(Invalid):
    message = _("%(err)s")


class InvalidUUID(Invalid):
    message = _("Expected a uuid but received %(uuid)s.")


class InvalidDriverMode(Invalid):
    message = _("Invalid driver mode: %(driver_mode)s.")


class InvalidAPIVersionString(Invalid):
    message = _("API Version String %(version)s is of invalid format. Must "
                "be of format MajorNum.MinorNum.")


class VersionNotFoundForAPIMethod(Invalid):
    message = _("API version %(version)s is not supported on this method.")


class InvalidGlobalAPIVersion(Invalid):
    message = _("Version %(req_ver)s is not supported by the API. Minimum "
                "is %(min_ver)s and maximum is %(max_ver)s.")


class InvalidCapacity(Invalid):
    message = _("Invalid capacity: %(name)s = %(value)s.")


class NotFound(ManilaException):
    message = _("Resource could not be found.")
    code = 404
    safe = True


class Found(ManilaException):
    message = _("Resource was found.")
    code = 302
    safe = True


class InUse(ManilaException):
    message = _("Resource is in use.")


class AvailabilityZoneNotFound(NotFound):
    message = _("Availability zone %(id)s could not be found.")


class ShareNetworkNotFound(NotFound):
    message = _("Share network %(share_network_id)s could not be found.")


class ShareServerNotFound(NotFound):
    message = _("Share server %(share_server_id)s could not be found.")


class ShareServerNotFoundByFilters(ShareServerNotFound):
    message = _("Share server could not be found by "
                "filters: %(filters_description)s.")


class ShareServerInUse(InUse):
    message = _("Share server %(share_server_id)s is in use.")


class InvalidShareServer(Invalid):
    message = _("Share server %(share_server_id)s is not valid.")


class ShareMigrationFailed(ManilaException):
    message = _("Share migration failed: %(reason)s")


class ShareDataCopyFailed(ManilaException):
    message = _("Share Data copy failed: %(reason)s")


class ShareDataCopyCancelled(ManilaException):
    message = _("Copy of contents from share instance %(src_instance)s "
                "to share instance %(dest_instance)s was cancelled.")


class ServiceIPNotFound(ManilaException):
    message = _("Service IP for instance not found: %(reason)s")


class AdminIPNotFound(ManilaException):
    message = _("Admin port IP for service instance not found: %(reason)s")


class ShareServerNotCreated(ManilaException):
    message = _("Share server %(share_server_id)s failed on creation.")


class ServiceNotFound(NotFound):
    message = _("Service %(service_id)s could not be found.")


class ServiceIsDown(Invalid):
    message = _("Service %(service)s is down.")


class HostNotFound(NotFound):
    message = _("Host %(host)s could not be found.")


class SchedulerHostFilterNotFound(NotFound):
    message = _("Scheduler host filter %(filter_name)s could not be found.")


class SchedulerHostWeigherNotFound(NotFound):
    message = _("Scheduler host weigher %(weigher_name)s could not be found.")


class HostBinaryNotFound(NotFound):
    message = _("Could not find binary %(binary)s on host %(host)s.")


class InvalidReservationExpiration(Invalid):
    message = _("Invalid reservation expiration %(expire)s.")


class InvalidQuotaValue(Invalid):
    message = _("Change would make usage less than 0 for the following "
                "resources: %(unders)s.")


class QuotaNotFound(NotFound):
    message = _("Quota could not be found.")


class QuotaExists(ManilaException):
    message = _("Quota exists for project %(project_id)s, "
                "resource %(resource)s.")


class QuotaResourceUnknown(QuotaNotFound):
    message = _("Unknown quota resources %(unknown)s.")


class ProjectUserQuotaNotFound(QuotaNotFound):
    message = _("Quota for user %(user_id)s in project %(project_id)s "
                "could not be found.")


class ProjectQuotaNotFound(QuotaNotFound):
    message = _("Quota for project %(project_id)s could not be found.")


class QuotaClassNotFound(QuotaNotFound):
    message = _("Quota class %(class_name)s could not be found.")


class QuotaUsageNotFound(QuotaNotFound):
    message = _("Quota usage for project %(project_id)s could not be found.")


class ReservationNotFound(QuotaNotFound):
    message = _("Quota reservation %(uuid)s could not be found.")


class OverQuota(ManilaException):
    message = _("Quota exceeded for resources: %(overs)s.")


class MigrationNotFound(NotFound):
    message = _("Migration %(migration_id)s could not be found.")


class MigrationNotFoundByStatus(MigrationNotFound):
    message = _("Migration not found for instance %(instance_id)s "
                "with status %(status)s.")


class FileNotFound(NotFound):
    message = _("File %(file_path)s could not be found.")


class MigrationError(ManilaException):
    message = _("Migration error: %(reason)s.")


class MalformedRequestBody(ManilaException):
    message = _("Malformed message body: %(reason)s.")


class ConfigNotFound(NotFound):
    message = _("Could not find config at %(path)s.")


class PasteAppNotFound(NotFound):
    message = _("Could not load paste app '%(name)s' from %(path)s.")


class NoValidHost(ManilaException):
    message = _("No valid host was found. %(reason)s.")


class WillNotSchedule(ManilaException):
    message = _("Host %(host)s is not up or doesn't exist.")


class QuotaError(ManilaException):
    message = _("Quota exceeded: code=%(code)s.")
    code = 413
    headers = {'Retry-After': 0}
    safe = True


class ShareSizeExceedsAvailableQuota(QuotaError):
    message = _("Requested share exceeds allowed gigabytes quota.")


class SnapshotSizeExceedsAvailableQuota(QuotaError):
    message = _("Requested snapshot exceeds allowed gigabytes quota.")


class ShareLimitExceeded(QuotaError):
    message = _("Maximum number of shares allowed (%(allowed)d) exceeded.")


class SnapshotLimitExceeded(QuotaError):
    message = _("Maximum number of snapshots allowed (%(allowed)d) exceeded.")


class ShareNetworksLimitExceeded(QuotaError):
    message = _("Maximum number of share-networks "
                "allowed (%(allowed)d) exceeded.")


class GlusterfsException(ManilaException):
    message = _("Unknown Gluster exception.")


class InvalidShare(Invalid):
    message = _("Invalid share: %(reason)s.")


class ShareBusyException(Invalid):
    message = _("Share is busy with an active task: %(reason)s.")


class InvalidShareInstance(Invalid):
    message = _("Invalid share instance: %(reason)s.")


class ManageInvalidShare(InvalidShare):
    message = _("Manage existing share failed due to "
                "invalid share: %(reason)s")


class UnmanageInvalidShare(InvalidShare):
    message = _("Unmanage existing share failed due to "
                "invalid share: %(reason)s")


class PortLimitExceeded(QuotaError):
    message = _("Maximum number of ports exceeded.")


class ShareAccessExists(ManilaException):
    message = _("Share access %(access_type)s:%(access)s exists.")


class InvalidShareAccess(Invalid):
    message = _("Invalid access rule: %(reason)s")


class InvalidShareAccessLevel(Invalid):
    message = _("Invalid or unsupported share access level: %(level)s.")


class ShareBackendException(ManilaException):
    message = _("Share backend error: %(msg)s.")


class ExportLocationNotFound(NotFound):
    message = _("Export location %(uuid)s could not be found.")


class ShareNotFound(NotFound):
    message = _("Share %(share_id)s could not be found.")


class ShareSnapshotNotFound(NotFound):
    message = _("Snapshot %(snapshot_id)s could not be found.")


class ShareSnapshotInstanceNotFound(NotFound):
    message = _("Snapshot instance %(instance_id)s could not be found.")


class ShareSnapshotNotSupported(ManilaException):
    message = _("Share %(share_name)s does not support snapshots.")


class ShareSnapshotIsBusy(ManilaException):
    message = _("Deleting snapshot %(snapshot_name)s that has "
                "dependent shares.")


class InvalidShareSnapshot(Invalid):
    message = _("Invalid share snapshot: %(reason)s.")


class ManageInvalidShareSnapshot(InvalidShareSnapshot):
    message = _("Manage existing share snapshot failed due to "
                "invalid share snapshot: %(reason)s.")


class UnmanageInvalidShareSnapshot(InvalidShareSnapshot):
    message = _("Unmanage existing share snapshot failed due to "
                "invalid share snapshot: %(reason)s.")


class ShareMetadataNotFound(NotFound):
    message = _("Metadata item is not found.")


class InvalidShareMetadata(Invalid):
    message = _("Invalid metadata.")


class InvalidShareMetadataSize(Invalid):
    message = _("Invalid metadata size.")


class SecurityServiceNotFound(NotFound):
    message = _("Security service %(security_service_id)s could not be found.")


class ShareNetworkSecurityServiceAssociationError(ManilaException):
    message = _("Failed to associate share network %(share_network_id)s"
                " and security service %(security_service_id)s: %(reason)s.")


class ShareNetworkSecurityServiceDissociationError(ManilaException):
    message = _("Failed to dissociate share network %(share_network_id)s"
                " and security service %(security_service_id)s: %(reason)s.")


class InvalidVolume(Invalid):
    message = _("Invalid volume.")


class InvalidShareType(Invalid):
    message = _("Invalid share type: %(reason)s.")


class InvalidExtraSpec(Invalid):
    message = _("Invalid extra_spec: %(reason)s.")


class VolumeNotFound(NotFound):
    message = _("Volume %(volume_id)s could not be found.")


class VolumeSnapshotNotFound(NotFound):
    message = _("Snapshot %(snapshot_id)s could not be found.")


class ShareTypeNotFound(NotFound):
    message = _("Share type %(share_type_id)s could not be found.")


class ShareTypeAccessNotFound(NotFound):
    message = _("Share type access not found for %(share_type_id)s / "
                "%(project_id)s combination.")


class ShareTypeNotFoundByName(ShareTypeNotFound):
    message = _("Share type with name %(share_type_name)s "
                "could not be found.")


class ShareTypeExtraSpecsNotFound(NotFound):
    message = _("Share Type %(share_type_id)s has no extra specs with "
                "key %(extra_specs_key)s.")


class ShareTypeInUse(ManilaException):
    message = _("Share Type %(share_type_id)s deletion is not allowed with "
                "shares present with the type.")


class IPAddressInUse(InUse):
    message = _("IP address %(ip)s is already used.")


class ShareTypeExists(ManilaException):
    message = _("Share Type %(id)s already exists.")


class ShareTypeAccessExists(ManilaException):
    message = _("Share type access for %(share_type_id)s / "
                "%(project_id)s combination already exists.")


class ShareTypeCreateFailed(ManilaException):
    message = _("Cannot create share_type with "
                "name %(name)s and specs %(extra_specs)s.")


class ManageExistingShareTypeMismatch(ManilaException):
    message = _("Manage existing share failed due to share type mismatch: "
                "%(reason)s")


class ShareExtendingError(ManilaException):
    message = _("Share %(share_id)s could not be extended due to error "
                "in the driver: %(reason)s")


class ShareShrinkingError(ManilaException):
    message = _("Share %(share_id)s could not be shrunk due to error "
                "in the driver: %(reason)s")


class ShareShrinkingPossibleDataLoss(ManilaException):
    message = _("Share %(share_id)s could not be shrunk due to "
                "possible data loss")


class InstanceNotFound(NotFound):
    message = _("Instance %(instance_id)s could not be found.")


class BridgeDoesNotExist(ManilaException):
    message = _("Bridge %(bridge)s does not exist.")


class ServiceInstanceException(ManilaException):
    message = _("Exception in service instance manager occurred.")


class ServiceInstanceUnavailable(ServiceInstanceException):
    message = _("Service instance is not available.")


class StorageResourceException(ManilaException):
    message = _("Storage resource exception.")


class StorageResourceNotFound(StorageResourceException):
    message = _("Storage resource %(name)s not found.")
    code = 404


class SnapshotResourceNotFound(StorageResourceNotFound):
    message = _("Snapshot %(name)s not found.")


class SnapshotUnavailable(StorageResourceException):
    message = _("Snapshot %(name)s info not available.")


class NetAppException(ManilaException):
    message = _("Exception due to NetApp failure.")


class VserverNotFound(NetAppException):
    message = _("Vserver %(vserver)s not found.")


class VserverNotSpecified(NetAppException):
    message = _("Vserver not specified.")


class EMCVnxXMLAPIError(Invalid):
    message = _("%(err)s")


class EMCVnxLockRequiredException(ManilaException):
    message = _("Unable to acquire lock(s).")


class EMCVnxInvalidMoverID(ManilaException):
    message = _("Invalid mover or vdm %(id)s.")


class EMCUnityError(ShareBackendException):
    message = _("%(err)s")


class HPE3ParInvalidClient(Invalid):
    message = _("%(err)s")


class HPE3ParInvalid(Invalid):
    message = _("%(err)s")


<<<<<<< HEAD
=======
class HPE3ParUnexpectedError(ManilaException):
    message = _("%(err)s")


>>>>>>> 99d99712
class GPFSException(ManilaException):
    message = _("GPFS exception occurred.")


class GPFSGaneshaException(ManilaException):
    message = _("GPFS Ganesha exception occurred.")


class GaneshaCommandFailure(ProcessExecutionError):
    _description = _("Ganesha management command failed.")

    def __init__(self, **kw):
        if 'description' not in kw:
            kw['description'] = self._description
        super(GaneshaCommandFailure, self).__init__(**kw)


class InvalidSqliteDB(Invalid):
    message = _("Invalid Sqlite database.")


class SSHException(ManilaException):
    message = _("Exception in SSH protocol negotiation or logic.")


class HDFSException(ManilaException):
    message = _("HDFS exception occurred!")


class ZFSonLinuxException(ManilaException):
    message = _("ZFSonLinux exception occurred: %(msg)s")


class QBException(ManilaException):
    message = _("Quobyte exception occurred: %(msg)s")


class QBRpcException(ManilaException):
    """Quobyte backend specific exception."""
    message = _("Quobyte JsonRpc call to backend raised "
                "an exception: %(result)s, Quobyte error"
                " code %(qbcode)s")


class SSHInjectionThreat(ManilaException):
    message = _("SSH command injection detected: %(command)s")


class HNASBackendException(ManilaException):
    message = _("HNAS Backend Exception: %(msg)s")


class HNASConnException(ManilaException):
    message = _("HNAS Connection Exception: %(msg)s")


class HNASItemNotFoundException(StorageResourceNotFound):
    message = _("HNAS Item Not Found Exception: %(msg)s")


class HNASNothingToCloneException(ManilaException):
    message = _("HNAS Nothing To Clone Exception: %(msg)s")


# ConsistencyGroup
class ConsistencyGroupNotFound(NotFound):
    message = _("ConsistencyGroup %(consistency_group_id)s could not be "
                "found.")


class CGSnapshotNotFound(NotFound):
    message = _("Consistency group snapshot %(cgsnapshot_id)s could not be "
                "found.")


class CGSnapshotMemberNotFound(NotFound):
    message = _("CG snapshot %(member_id)s could not be found.")


class InvalidConsistencyGroup(Invalid):
    message = _("Invalid ConsistencyGroup: %(reason)s")


class InvalidCGSnapshot(Invalid):
    message = _("Invalid CGSnapshot: %(reason)s")


class DriverNotInitialized(ManilaException):
    message = _("Share driver '%(driver)s' not initialized.")


class ShareResourceNotFound(StorageResourceNotFound):
    message = _("Share id %(share_id)s could not be found "
                "in storage backend.")


class ShareUmountException(ManilaException):
    message = _("Failed to unmount share: %(reason)s")


class ShareMountException(ManilaException):
    message = _("Failed to mount share: %(reason)s")


class ShareCopyDataException(ManilaException):
    message = _("Failed to copy data: %(reason)s")


# Replication
class ReplicationException(ManilaException):
    message = _("Unable to perform a replication action: %(reason)s.")


class ShareReplicaNotFound(NotFound):
    message = _("Share Replica %(replica_id)s could not be found.")


# Tegile Storage drivers
class TegileAPIException(ShareBackendException):
    message = _("Unexpected response from Tegile IntelliFlash API: "
                "%(response)s")


class StorageCommunicationException(ShareBackendException):
    message = _("Could not communicate with storage array.")


class EvaluatorParseException(ManilaException):
    message = _("Error during evaluator parsing: %(reason)s")


# Hitachi Scaleout Platform driver
class HSPBackendException(ShareBackendException):
    message = _("HSP Backend Exception: %(msg)s")


class HSPTimeoutException(ShareBackendException):
    message = _("HSP Timeout Exception: %(msg)s")


class HSPItemNotFoundException(ShareBackendException):
    message = _("HSP Item Not Found Exception: %(msg)s")


class NexentaException(ShareBackendException):
    message = _("Exception due to Nexenta failure. %(reason)s")<|MERGE_RESOLUTION|>--- conflicted
+++ resolved
@@ -661,13 +661,10 @@
     message = _("%(err)s")
 
 
-<<<<<<< HEAD
-=======
 class HPE3ParUnexpectedError(ManilaException):
     message = _("%(err)s")
 
 
->>>>>>> 99d99712
 class GPFSException(ManilaException):
     message = _("GPFS exception occurred.")
 
