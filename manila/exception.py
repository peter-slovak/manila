--- conflicted
+++ resolved
@@ -752,10 +752,6 @@
     message = _("Share id %(share_id)s could not be found "
                 "in storage backend.")
 
-<<<<<<< HEAD
-class NexentaException(ManilaException):
-    message = _("Exception due to Nexenta failure.")
-=======
 
 class ShareUmountException(ManilaException):
     message = _("Failed to unmount share: %(reason)s")
@@ -786,4 +782,7 @@
 
 class StorageCommunicationException(ShareBackendException):
     message = _("Could not communicate with storage array.")
->>>>>>> 8f7df3fc
+
+
+class NexentaException(ManilaException):
+    message = _("Exception due to Nexenta failure.")