--- conflicted
+++ resolved
@@ -43,11 +43,7 @@
              "share servers. Optional.",
         choices=['flat', 'vlan', 'vxlan', 'gre'],
         deprecated_group='DEFAULT'),
-<<<<<<< HEAD
-    cfg.StrOpt(
-=======
     cfg.IntOpt(
->>>>>>> 99d99712
         'standalone_network_plugin_segmentation_id',
         help="Set it if network has segmentation (VLAN, VXLAN, etc...). "
              "It will be assigned to share-network and share drivers will be "
@@ -249,14 +245,6 @@
 
     def _save_network_info(self, context, share_network):
         """Update share-network with plugin specific data."""
-<<<<<<< HEAD
-        data = dict(
-            network_type=self.network_type,
-            segmentation_id=self.segmentation_id,
-            cidr=self.net.cidr,
-            ip_version=self.ip_version)
-        self.db.share_network_update(context, share_network['id'], data)
-=======
         data = {
             'network_type': self.network_type,
             'segmentation_id': self.segmentation_id,
@@ -266,7 +254,6 @@
         share_network.update(data)
         if self.label != 'admin':
             self.db.share_network_update(context, share_network['id'], data)
->>>>>>> 99d99712
 
     @utils.synchronized(
         "allocate_network_for_standalone_network_plugin", external=True)
