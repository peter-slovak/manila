#!/bin/bash -xe
#
# Licensed under the Apache License, Version 2.0 (the "License"); you may
# not use this file except in compliance with the License. You may obtain
# a copy of the License at
#
# http://www.apache.org/licenses/LICENSE-2.0
#
# Unless required by applicable law or agreed to in writing, software
# distributed under the License is distributed on an "AS IS" BASIS, WITHOUT
# WARRANTIES OR CONDITIONS OF ANY KIND, either express or implied. See the
# License for the specific language governing permissions and limitations
# under the License.

# This script is executed inside pre_test_hook function in devstack gate.
# First argument ($1) expects boolean as value where:
# 'False' means share driver will not handle share servers
# 'True' means it will handle share servers.

# Import devstack function 'trueorfalse'
source $BASE/new/devstack/functions

localrc_path=$BASE/new/devstack/localrc
echo "DEVSTACK_GATE_TEMPEST_ALLOW_TENANT_ISOLATION=1" >> $localrc_path
echo "API_RATE_LIMIT=False" >> $localrc_path
echo "TEMPEST_SERVICES+=,manila" >> $localrc_path
echo "VOLUME_BACKING_FILE_SIZE=22G" >> $localrc_path
echo "CINDER_LVM_TYPE=thin" >> $localrc_path

# NOTE(mkoderer): switch to keystone v3 by default
echo "IDENTITY_API_VERSION=3" >> $localrc_path

# NOTE(vponomaryov): Set oversubscription ratio for Cinder LVM driver
# bigger than 1.0, because in CI we do not need such small value.
# It will allow us to avoid exceeding real capacity in CI test runs.
echo "CINDER_OVERSUBSCRIPTION_RATIO=20.0" >> $localrc_path
echo "MANILA_BACKEND1_CONFIG_GROUP_NAME=london" >> $localrc_path
echo "MANILA_BACKEND2_CONFIG_GROUP_NAME=paris" >> $localrc_path
echo "MANILA_SHARE_BACKEND1_NAME=LONDON" >> $localrc_path
echo "MANILA_SHARE_BACKEND2_NAME=PARIS" >> $localrc_path

# === Handle script arguments ===
# First argument is expected to be a boolean-like value for DHSS.
DHSS=$1
DHSS=$(trueorfalse True DHSS)
<<<<<<< HEAD

# Second argument is expected to have codename of a share driver.
DRIVER=$2

# Third argument is expected to contain value equal either to 'singlebackend'
# or 'multibackend' that defines how many back-ends should be configured.
BACK_END_TYPE=$3

=======

# Second argument is expected to have codename of a share driver.
DRIVER=$2

# Third argument is expected to contain value equal either to 'singlebackend'
# or 'multibackend' that defines how many back-ends should be configured.
BACK_END_TYPE=$3

>>>>>>> 99d99712
echo "MANILA_OPTGROUP_london_driver_handles_share_servers=$DHSS" >> $localrc_path
echo "MANILA_OPTGROUP_paris_driver_handles_share_servers=$DHSS" >> $localrc_path

echo "MANILA_USE_SERVICE_INSTANCE_PASSWORD=True" >> $localrc_path

echo "MANILA_USE_DOWNGRADE_MIGRATIONS=True" >> $localrc_path

if [[ "$BACK_END_TYPE" == "multibackend" ]]; then
    echo "MANILA_MULTI_BACKEND=True" >> $localrc_path
else
    echo "MANILA_MULTI_BACKEND=False" >> $localrc_path
fi

MANILA_SERVICE_IMAGE_ENABLED=False
if [[ "$DRIVER" == "generic" ]]; then
    MANILA_SERVICE_IMAGE_ENABLED=True
    echo "SHARE_DRIVER=manila.share.drivers.generic.GenericShareDriver" >> $localrc_path
elif [[ "$DRIVER" == "windows" ]]; then
    MANILA_SERVICE_IMAGE_ENABLED=True
    echo "SHARE_DRIVER=manila.share.drivers.windows.windows_smb_driver.WindowsSMBDriver" >> $localrc_path
elif [[ "$DRIVER" == "lvm" ]]; then
    echo "SHARE_DRIVER=manila.share.drivers.lvm.LVMShareDriver" >> $localrc_path
    echo "SHARE_BACKING_FILE_SIZE=32000M" >> $localrc_path
elif [[ "$DRIVER" == "zfsonlinux" ]]; then
    echo "SHARE_DRIVER=manila.share.drivers.zfsonlinux.driver.ZFSonLinuxShareDriver" >> $localrc_path
    echo "RUN_MANILA_REPLICATION_TESTS=True" >> $localrc_path
    # Set the replica_state_update_interval to 60 seconds to make
    # replication tests run faster. The default is 300, which is greater than
    # the build timeout for ZFS on the gate.
    echo "MANILA_REPLICA_STATE_UPDATE_INTERVAL=60" >> $localrc_path
    echo "MANILA_ZFSONLINUX_USE_SSH=True" >> $localrc_path
fi

echo "MANILA_SERVICE_IMAGE_ENABLED=$MANILA_SERVICE_IMAGE_ENABLED" >> $localrc_path

# Enabling isolated metadata in Neutron is required because
# Tempest creates isolated networks and created vm's in scenario tests don't
# have access to Nova Metadata service. This leads to unavailability of
# created vm's in scenario tests.
echo 'ENABLE_ISOLATED_METADATA=True' >> $localrc_path


# Go to Tempest dir and checkout stable commit to avoid possible
# incompatibilities for plugin stored in Manila repo.
cd $BASE/new/tempest
source $BASE/new/manila/contrib/ci/common.sh
git checkout $MANILA_TEMPEST_COMMIT

# Inject tox changes made via change Iab2e6e04b6c5795a4d0c8214564106525b942308
# See bug: https://bugs.launchpad.net/manila/+bug/1603275
git cherry-pick 0e25a90793a17

# Print current Tempest status
git status<|MERGE_RESOLUTION|>--- conflicted
+++ resolved
@@ -43,7 +43,6 @@
 # First argument is expected to be a boolean-like value for DHSS.
 DHSS=$1
 DHSS=$(trueorfalse True DHSS)
-<<<<<<< HEAD
 
 # Second argument is expected to have codename of a share driver.
 DRIVER=$2
@@ -52,16 +51,6 @@
 # or 'multibackend' that defines how many back-ends should be configured.
 BACK_END_TYPE=$3
 
-=======
-
-# Second argument is expected to have codename of a share driver.
-DRIVER=$2
-
-# Third argument is expected to contain value equal either to 'singlebackend'
-# or 'multibackend' that defines how many back-ends should be configured.
-BACK_END_TYPE=$3
-
->>>>>>> 99d99712
 echo "MANILA_OPTGROUP_london_driver_handles_share_servers=$DHSS" >> $localrc_path
 echo "MANILA_OPTGROUP_paris_driver_handles_share_servers=$DHSS" >> $localrc_path
 
