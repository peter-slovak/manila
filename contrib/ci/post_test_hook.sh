--- conflicted
+++ resolved
@@ -61,20 +61,11 @@
 SUPPRESS_ERRORS=${SUPPRESS_ERRORS_IN_CLEANUP:-True}
 iniset $TEMPEST_CONFIG share suppress_errors_in_cleanup $SUPPRESS_ERRORS
 
-<<<<<<< HEAD
-# Enable consistency group tests
-RUN_MANILA_CG_TESTS=${RUN_MANILA_CG_TESTS:-True}
-iniset $TEMPEST_CONFIG share run_consistency_group_tests $RUN_MANILA_CG_TESTS
-=======
 USERNAME_FOR_USER_RULES=${USERNAME_FOR_USER_RULES:-"manila"}
 PASSWORD_FOR_SAMBA_USER=${PASSWORD_FOR_SAMBA_USER:-$USERNAME_FOR_USER_RULES}
->>>>>>> 99d99712
 
 RUN_MANILA_CG_TESTS=${RUN_MANILA_CG_TESTS:-True}
 RUN_MANILA_MANAGE_TESTS=${RUN_MANILA_MANAGE_TESTS:-True}
-<<<<<<< HEAD
-iniset $TEMPEST_CONFIG share run_manage_unmanage_tests $RUN_MANILA_MANAGE_TESTS
-=======
 RUN_MANILA_MANAGE_SNAPSHOT_TESTS=${RUN_MANILA_MANAGE_SNAPSHOT_TESTS:-False}
 
 MANILA_CONF=${MANILA_CONF:-/etc/manila/manila.conf}
@@ -82,7 +73,6 @@
 # Enable replication tests
 RUN_MANILA_REPLICATION_TESTS=${RUN_MANILA_REPLICATION_TESTS:-False}
 iniset $TEMPEST_CONFIG share run_replication_tests $RUN_MANILA_REPLICATION_TESTS
->>>>>>> 99d99712
 
 if [[ -z "$MULTITENANCY_ENABLED" ]]; then
     # Define whether share drivers handle share servers or not.
@@ -129,11 +119,7 @@
     # volume creation in Cinder using Generic driver. So, reduce amount of
     # threads to avoid errors for Cinder volume creations that appear
     # because of lack of free space.
-<<<<<<< HEAD
-    MANILA_TEMPEST_CONCURRENCY=8
-=======
     MANILA_TEMPEST_CONCURRENCY=${MANILA_TEMPEST_CONCURRENCY:-8}
->>>>>>> 99d99712
 fi
 
 # let us control if we die or not
@@ -147,10 +133,7 @@
     echo "Set test set to scenario only"
     MANILA_TESTS='manila_tempest_tests.tests.scenario'
 elif [[ "$DRIVER" == "generic" ]]; then
-<<<<<<< HEAD
-=======
     RUN_MANILA_MANAGE_SNAPSHOT_TESTS=True
->>>>>>> 99d99712
     if [[ "$POSTGRES_ENABLED" == "True" ]]; then
         # Run only CIFS tests on PostgreSQL DB backend
         # to reduce amount of tests per job using 'generic' share driver.
@@ -160,8 +143,6 @@
         # per job using 'generic' share driver.
         iniset $TEMPEST_CONFIG share enable_protocols nfs
     fi
-<<<<<<< HEAD
-=======
 fi
 
 if [[ "$DRIVER" == "lvm" ]]; then
@@ -201,7 +182,6 @@
     iniset $TEMPEST_CONFIG share multitenancy_enabled False
     iniset $TEMPEST_CONFIG share multi_backend True
     iniset $TEMPEST_CONFIG share backend_replication_type 'readable'
->>>>>>> 99d99712
 fi
 
 # Enable consistency group tests
