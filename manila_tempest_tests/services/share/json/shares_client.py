# Copyright 2014 Mirantis Inc.
# All Rights Reserved.
#
#    Licensed under the Apache License, Version 2.0 (the "License"); you may
#    not use this file except in compliance with the License. You may obtain
#    a copy of the License at
#
#         http://www.apache.org/licenses/LICENSE-2.0
#
#    Unless required by applicable law or agreed to in writing, software
#    distributed under the License is distributed on an "AS IS" BASIS, WITHOUT
#    WARRANTIES OR CONDITIONS OF ANY KIND, either express or implied. See the
#    License for the specific language governing permissions and limitations
#    under the License.

import json
import time

import six
from six.moves.urllib import parse as urlparse

from tempest import config  # noqa
from tempest.lib.common import rest_client
from tempest.lib.common.utils import data_utils
from tempest.lib import exceptions

from manila_tempest_tests import share_exceptions

CONF = config.CONF


class SharesClient(rest_client.RestClient):
    """Tempest REST client for Manila.

    It handles shares and access to it in OpenStack.
    """

    def __init__(self, auth_provider):
        super(SharesClient, self).__init__(
            auth_provider,
            CONF.share.catalog_type,
            CONF.share.region or CONF.identity.region,
            endpoint_type=CONF.share.endpoint_type)
        self.share_protocol = None
        if CONF.share.enable_protocols:
            self.share_protocol = CONF.share.enable_protocols[0]
        self.share_network_id = CONF.share.share_network_id
        self.build_interval = CONF.share.build_interval
        self.build_timeout = CONF.share.build_timeout

    def create_share(self, share_protocol=None, size=1,
                     name=None, snapshot_id=None, description=None,
                     metadata=None, share_network_id=None,
                     share_type_id=None, is_public=False):
        metadata = metadata or {}
        if name is None:
            name = data_utils.rand_name("tempest-created-share")
        if description is None:
            description = data_utils.rand_name("tempest-created-share-desc")
        if share_protocol is None:
            share_protocol = self.share_protocol
        if share_protocol is None:
            raise share_exceptions.ShareProtocolNotSpecified()
        post_body = {
            "share": {
                "share_proto": share_protocol,
                "description": description,
                "snapshot_id": snapshot_id,
                "name": name,
                "size": size,
                "metadata": metadata,
                "is_public": is_public,
            }
        }
        if share_network_id:
            post_body["share"]["share_network_id"] = share_network_id
        if share_type_id:
            post_body["share"]["share_type"] = share_type_id
        body = json.dumps(post_body)
        resp, body = self.post("shares", body)
        self.expected_success(200, resp.status)
        return self._parse_resp(body)

    def delete_share(self, share_id):
        resp, body = self.delete("shares/%s" % share_id)
        self.expected_success(202, resp.status)
        return body

    def manage_share(self, service_host, protocol, export_path,
                     share_type_id, name=None, description=None):
        post_body = {
            "share": {
                "export_path": export_path,
                "service_host": service_host,
                "protocol": protocol,
                "share_type": share_type_id,
                "name": name,
                "description": description,
            }
        }
        body = json.dumps(post_body)
        resp, body = self.post("os-share-manage", body)
        self.expected_success(200, resp.status)
        return self._parse_resp(body)

    def unmanage_share(self, share_id):
        resp, body = self.post(
            "os-share-unmanage/%s/unmanage" % share_id, None)
        self.expected_success(202, resp.status)
        return body

    def list_shares(self, detailed=False, params=None):
        """Get list of shares w/o filters."""
        uri = 'shares/detail' if detailed else 'shares'
        uri += '?%s' % urlparse.urlencode(params) if params else ''
        resp, body = self.get(uri)
        self.expected_success(200, resp.status)
        return self._parse_resp(body)

    def list_shares_with_detail(self, params=None):
        """Get detailed list of shares w/o filters."""
        return self.list_shares(detailed=True, params=params)

    def get_share(self, share_id):
        resp, body = self.get("shares/%s" % share_id)
        self.expected_success(200, resp.status)
        return self._parse_resp(body)

    def create_access_rule(self, share_id, access_type="ip",
                           access_to="0.0.0.0", access_level=None):
        post_body = {
            "os-allow_access": {
                "access_type": access_type,
                "access_to": access_to,
                "access_level": access_level,
            }
        }
        body = json.dumps(post_body)
        resp, body = self.post("shares/%s/action" % share_id, body)
        self.expected_success(200, resp.status)
        return self._parse_resp(body)

    def list_access_rules(self, share_id):
        body = {"os-access_list": None}
        resp, body = self.post("shares/%s/action" % share_id, json.dumps(body))
        self.expected_success(200, resp.status)
        return self._parse_resp(body)

    def delete_access_rule(self, share_id, rule_id):
        post_body = {
            "os-deny_access": {
                "access_id": rule_id,
            }
        }
        body = json.dumps(post_body)
        resp, body = self.post("shares/%s/action" % share_id, body)
        self.expected_success(202, resp.status)
        return body

    def extend_share(self, share_id, new_size):
        post_body = {
            "os-extend": {
                "new_size": new_size,
            }
        }
        body = json.dumps(post_body)
        resp, body = self.post("shares/%s/action" % share_id, body)
        self.expected_success(202, resp.status)
        return body

    def shrink_share(self, share_id, new_size):
        post_body = {
            "os-shrink": {
                "new_size": new_size,
            }
        }
        body = json.dumps(post_body)
        resp, body = self.post("shares/%s/action" % share_id, body)
        self.expected_success(202, resp.status)
        return body

    def create_snapshot(self, share_id, name=None, description=None,
                        force=False):
        if name is None:
            name = data_utils.rand_name("tempest-created-share-snap")
        if description is None:
            description = data_utils.rand_name(
                "tempest-created-share-snap-desc")
        post_body = {
            "snapshot": {
                "name": name,
                "force": force,
                "description": description,
                "share_id": share_id,
            }
        }
        body = json.dumps(post_body)
        resp, body = self.post("snapshots", body)
        self.expected_success(202, resp.status)
        return self._parse_resp(body)

    def get_snapshot(self, snapshot_id):
        resp, body = self.get("snapshots/%s" % snapshot_id)
        self.expected_success(200, resp.status)
        return self._parse_resp(body)

    def list_snapshots(self, detailed=False, params=None):
        """Get list of share snapshots w/o filters."""
        uri = 'snapshots/detail' if detailed else 'snapshots'
        uri += '?%s' % urlparse.urlencode(params) if params else ''
        resp, body = self.get(uri)
        self.expected_success(200, resp.status)
        return self._parse_resp(body)

    def list_snapshots_with_detail(self, params=None):
        """Get detailed list of share snapshots w/o filters."""
        return self.list_snapshots(detailed=True, params=params)

    def delete_snapshot(self, snap_id):
        resp, body = self.delete("snapshots/%s" % snap_id)
        self.expected_success(202, resp.status)
        return body

    def wait_for_share_status(self, share_id, status):
        """Waits for a share to reach a given status."""
        body = self.get_share(share_id)
        share_name = body['name']
        share_status = body['status']
        start = int(time.time())

        while share_status != status:
            time.sleep(self.build_interval)
            body = self.get_share(share_id)
            share_status = body['status']
            if share_status == status:
                return
            elif 'error' in share_status.lower():
                raise share_exceptions.\
                    ShareBuildErrorException(share_id=share_id)

            if int(time.time()) - start >= self.build_timeout:
                message = ('Share %s failed to reach %s status within '
                           'the required time (%s s).' %
                           (share_name, status, self.build_timeout))
                raise exceptions.TimeoutException(message)

    def wait_for_snapshot_status(self, snapshot_id, status):
        """Waits for a snapshot to reach a given status."""
        body = self.get_snapshot(snapshot_id)
        snapshot_name = body['name']
        snapshot_status = body['status']
        start = int(time.time())

        while snapshot_status != status:
            time.sleep(self.build_interval)
            body = self.get_snapshot(snapshot_id)
            snapshot_status = body['status']
            if 'error' in snapshot_status:
                raise share_exceptions.\
                    SnapshotBuildErrorException(snapshot_id=snapshot_id)

            if int(time.time()) - start >= self.build_timeout:
                message = ('Share Snapshot %s failed to reach %s status '
                           'within the required time (%s s).' %
                           (snapshot_name, status, self.build_timeout))
                raise exceptions.TimeoutException(message)

    def wait_for_access_rule_status(self, share_id, rule_id, status):
        """Waits for an access rule to reach a given status."""
        rule_status = "new"
        start = int(time.time())
        while rule_status != status:
            time.sleep(self.build_interval)
            rules = self.list_access_rules(share_id)
            for rule in rules:
                if rule["id"] in rule_id:
                    rule_status = rule['state']
                    break
            if 'error' in rule_status:
                raise share_exceptions.\
                    AccessRuleBuildErrorException(rule_id=rule_id)

            if int(time.time()) - start >= self.build_timeout:
                message = ('Share Access Rule %s failed to reach %s status '
                           'within the required time (%s s).' %
                           (rule_id, status, self.build_timeout))
                raise exceptions.TimeoutException(message)

    def default_quotas(self, tenant_id):
        resp, body = self.get("os-quota-sets/%s/defaults" % tenant_id)
        self.expected_success(200, resp.status)
        return self._parse_resp(body)

    def show_quotas(self, tenant_id, user_id=None):
        uri = "os-quota-sets/%s" % tenant_id
        if user_id is not None:
            uri += "?user_id=%s" % user_id
        resp, body = self.get(uri)
        self.expected_success(200, resp.status)
        return self._parse_resp(body)

    def reset_quotas(self, tenant_id, user_id=None):
        uri = "os-quota-sets/%s" % tenant_id
        if user_id is not None:
            uri += "?user_id=%s" % user_id
        resp, body = self.delete(uri)
        self.expected_success(202, resp.status)
        return body

    def update_quotas(self, tenant_id, user_id=None, shares=None,
                      snapshots=None, gigabytes=None, snapshot_gigabytes=None,
                      share_networks=None, force=True):
        uri = "os-quota-sets/%s" % tenant_id
        if user_id is not None:
            uri += "?user_id=%s" % user_id

        put_body = {"tenant_id": tenant_id}
        if force:
            put_body["force"] = "true"
        if shares is not None:
            put_body["shares"] = shares
        if snapshots is not None:
            put_body["snapshots"] = snapshots
        if gigabytes is not None:
            put_body["gigabytes"] = gigabytes
        if snapshot_gigabytes is not None:
            put_body["snapshot_gigabytes"] = snapshot_gigabytes
        if share_networks is not None:
            put_body["share_networks"] = share_networks
        put_body = json.dumps({"quota_set": put_body})

        resp, body = self.put(uri, put_body)
        self.expected_success(200, resp.status)
        return self._parse_resp(body)

    def get_limits(self):
        resp, body = self.get("limits")
        self.expected_success(200, resp.status)
        return self._parse_resp(body)

    def is_resource_deleted(self, *args, **kwargs):
        """Verifies whether provided resource deleted or not.

        :param kwargs: dict with expected keys 'share_id', 'snapshot_id',
        :param kwargs: 'sn_id', 'ss_id', 'vt_id' and 'server_id'
        :raises share_exceptions.InvalidResource
        """
        if "share_id" in kwargs:
            if "rule_id" in kwargs:
                rule_id = kwargs.get("rule_id")
                share_id = kwargs.get("share_id")
                rules = self.list_access_rules(share_id)
                for rule in rules:
                    if rule["id"] == rule_id:
                        return False
                return True
            else:
                return self._is_resource_deleted(
                    self.get_share, kwargs.get("share_id"))
        elif "snapshot_id" in kwargs:
            return self._is_resource_deleted(
                self.get_snapshot, kwargs.get("snapshot_id"))
        elif "sn_id" in kwargs:
            return self._is_resource_deleted(
                self.get_share_network, kwargs.get("sn_id"))
        elif "ss_id" in kwargs:
            return self._is_resource_deleted(
                self.get_security_service, kwargs.get("ss_id"))
        elif "vt_id" in kwargs:
            return self._is_resource_deleted(
                self.get_volume_type, kwargs.get("vt_id"))
        elif "st_id" in kwargs:
            return self._is_resource_deleted(
                self.get_share_type, kwargs.get("st_id"))
        elif "server_id" in kwargs:
            return self._is_resource_deleted(
                self.show_share_server, kwargs.get("server_id"))
        else:
            raise share_exceptions.InvalidResource(
                message=six.text_type(kwargs))

    def _is_resource_deleted(self, func, res_id):
        try:
            res = func(res_id)
        except exceptions.NotFound:
            return True
        if res.get('status') in ['error_deleting', 'error']:
            # Resource has "error_deleting" status and can not be deleted.
            resource_type = func.__name__.split('_', 1)[-1]
            raise share_exceptions.ResourceReleaseFailed(
                res_type=resource_type, res_id=res_id)
        return False

    def wait_for_resource_deletion(self, *args, **kwargs):
        """Waits for a resource to be deleted."""
        start_time = int(time.time())
        while True:
            if self.is_resource_deleted(*args, **kwargs):
                return
            if int(time.time()) - start_time >= self.build_timeout:
                raise exceptions.TimeoutException
            time.sleep(self.build_interval)

    def list_extensions(self):
        resp, extensions = self.get("extensions")
        self.expected_success(200, resp.status)
        return self._parse_resp(extensions)

    def update_share(self, share_id, name=None, desc=None, is_public=None):
        body = {"share": {}}
        if name is not None:
            body["share"].update({"display_name": name})
        if desc is not None:
            body["share"].update({"display_description": desc})
        if is_public is not None:
            body["share"].update({"is_public": is_public})
        body = json.dumps(body)
        resp, body = self.put("shares/%s" % share_id, body)
        self.expected_success(200, resp.status)
        return self._parse_resp(body)

    def rename_snapshot(self, snapshot_id, name, desc=None):
        body = {"snapshot": {"display_name": name}}
        if desc is not None:
            body["snapshot"].update({"display_description": desc})
        body = json.dumps(body)
        resp, body = self.put("snapshots/%s" % snapshot_id, body)
        self.expected_success(200, resp.status)
        return self._parse_resp(body)

    def reset_state(self, s_id, status="error", s_type="shares"):
        """Resets the state of a share or a snapshot.

        status: available, error, creating, deleting, error_deleting
        s_type: shares, snapshots
        """
        body = {"os-reset_status": {"status": status}}
        body = json.dumps(body)
        resp, body = self.post("%s/%s/action" % (s_type, s_id), body)
        self.expected_success(202, resp.status)
        return body

    def force_delete(self, s_id, s_type="shares"):
        """Force delete share or snapshot.

        s_type: shares, snapshots
        """
        body = {"os-force_delete": None}
        body = json.dumps(body)
        resp, body = self.post("%s/%s/action" % (s_type, s_id), body)
        self.expected_success(202, resp.status)
        return body

###############

    def list_services(self, params=None):
        """List services."""
        uri = 'os-services'
        if params:
            uri += '?%s' % urlparse.urlencode(params)
        resp, body = self.get(uri)
        self.expected_success(200, resp.status)
        return self._parse_resp(body)

###############

    def _update_metadata(self, share_id, metadata=None, method="post"):
        uri = "shares/%s/metadata" % share_id
        if metadata is None:
            metadata = {}
        post_body = {"metadata": metadata}
        body = json.dumps(post_body)
        if method is "post":
            resp, metadata = self.post(uri, body)
        if method is "put":
            resp, metadata = self.put(uri, body)
        self.expected_success(200, resp.status)
        return self._parse_resp(metadata)

    def set_metadata(self, share_id, metadata=None):
        return self._update_metadata(share_id, metadata)

    def update_all_metadata(self, share_id, metadata=None):
        return self._update_metadata(share_id, metadata, method="put")

    def delete_metadata(self, share_id, key):
        resp, body = self.delete("shares/%s/metadata/%s" % (share_id, key))
        self.expected_success(200, resp.status)
        return body

    def get_metadata(self, share_id):
        resp, body = self.get("shares/%s/metadata" % share_id)
        self.expected_success(200, resp.status)
        return self._parse_resp(body)

###############

    def create_security_service(self, ss_type="ldap", **kwargs):
        # ss_type: ldap, kerberos, active_directory
        # kwargs: name, description, dns_ip, server, domain, user, password
        post_body = {"type": ss_type}
        post_body.update(kwargs)
        body = json.dumps({"security_service": post_body})
        resp, body = self.post("security-services", body)
        self.expected_success(200, resp.status)
        return self._parse_resp(body)

    def update_security_service(self, ss_id, **kwargs):
        # ss_id - id of security-service entity
        # kwargs: dns_ip, server, domain, user, password, name, description
        # for 'active' status can be changed
        # only 'name' and 'description' fields
        body = json.dumps({"security_service": kwargs})
        resp, body = self.put("security-services/%s" % ss_id, body)
        self.expected_success(200, resp.status)
        return self._parse_resp(body)

    def get_security_service(self, ss_id):
        resp, body = self.get("security-services/%s" % ss_id)
        self.expected_success(200, resp.status)
        return self._parse_resp(body)

    def list_security_services(self, detailed=False, params=None):
        uri = "security-services"
        if detailed:
            uri += '/detail'
        if params:
            uri += "?%s" % urlparse.urlencode(params)
        resp, body = self.get(uri)
        self.expected_success(200, resp.status)
        return self._parse_resp(body)

    def delete_security_service(self, ss_id):
        resp, body = self.delete("security-services/%s" % ss_id)
        self.expected_success(202, resp.status)
        return body

###############

    def create_share_network(self, **kwargs):
        # kwargs: name, description
        # + for neutron: neutron_net_id, neutron_subnet_id
        body = json.dumps({"share_network": kwargs})
        resp, body = self.post("share-networks", body)
        self.expected_success(200, resp.status)
        return self._parse_resp(body)

    def update_share_network(self, sn_id, **kwargs):
        # kwargs: name, description
        # + for neutron: neutron_net_id, neutron_subnet_id
        body = json.dumps({"share_network": kwargs})
        resp, body = self.put("share-networks/%s" % sn_id, body)
        self.expected_success(200, resp.status)
        return self._parse_resp(body)

    def get_share_network(self, sn_id):
        resp, body = self.get("share-networks/%s" % sn_id)
        self.expected_success(200, resp.status)
        return self._parse_resp(body)

    def list_share_networks(self):
        resp, body = self.get("share-networks")
        self.expected_success(200, resp.status)
        return self._parse_resp(body)

    def list_share_networks_with_detail(self, params=None):
        """List the details of all shares."""
        uri = "share-networks/detail"
        if params:
            uri += "?%s" % urlparse.urlencode(params)
        resp, body = self.get(uri)
        self.expected_success(200, resp.status)
        return self._parse_resp(body)

    def delete_share_network(self, sn_id):
        resp, body = self.delete("share-networks/%s" % sn_id)
        self.expected_success(202, resp.status)
        return body

###############

    def _map_security_service_and_share_network(self, sn_id, ss_id,
                                                action="add"):
        # sn_id: id of share_network_entity
        # ss_id: id of security service entity
        # action: add, remove
        data = {
            "%s_security_service" % action: {
                "security_service_id": ss_id,
            }
        }
        body = json.dumps(data)
        resp, body = self.post("share-networks/%s/action" % sn_id, body)
        self.expected_success(200, resp.status)
        return self._parse_resp(body)

    def add_sec_service_to_share_network(self, sn_id, ss_id):
        body = self._map_security_service_and_share_network(sn_id, ss_id)
        return body

    def remove_sec_service_from_share_network(self, sn_id, ss_id):
        body = self._map_security_service_and_share_network(
            sn_id, ss_id, "remove")
        return body

    def list_sec_services_for_share_network(self, sn_id):
        resp, body = self.get("security-services?share_network_id=%s" % sn_id)
        self.expected_success(200, resp.status)
        return self._parse_resp(body)

###############

    def list_share_types(self, params=None):
        uri = 'types'
        if params is not None:
            uri += '?%s' % urlparse.urlencode(params)
        resp, body = self.get(uri)
        self.expected_success(200, resp.status)
        return self._parse_resp(body)

    def create_share_type(self, name, is_public=True, **kwargs):
        post_body = {
            'name': name,
            'extra_specs': kwargs.get('extra_specs'),
            'os-share-type-access:is_public': is_public,
        }
        post_body = json.dumps({'share_type': post_body})
        resp, body = self.post('types', post_body)
        self.expected_success(200, resp.status)
        return self._parse_resp(body)

    def delete_share_type(self, share_type_id):
        resp, body = self.delete("types/%s" % share_type_id)
        self.expected_success(202, resp.status)
        return body

    def get_share_type(self, share_type_id):
        resp, body = self.get("types/%s" % share_type_id)
        self.expected_success(200, resp.status)
        return self._parse_resp(body)

    def add_access_to_share_type(self, share_type_id, project_id):
        uri = 'types/%s/action' % share_type_id
        post_body = {'project': project_id}
        post_body = json.dumps({'addProjectAccess': post_body})
        resp, body = self.post(uri, post_body)
        self.expected_success(202, resp.status)
        return body

    def remove_access_from_share_type(self, share_type_id, project_id):
        uri = 'types/%s/action' % share_type_id
        post_body = {'project': project_id}
        post_body = json.dumps({'removeProjectAccess': post_body})
        resp, body = self.post(uri, post_body)
        self.expected_success(202, resp.status)
        return body

    def list_access_to_share_type(self, share_type_id):
        uri = 'types/%s/os-share-type-access' % share_type_id
        resp, body = self.get(uri)
        # [{"share_type_id": "%st_id%", "project_id": "%project_id%"}, ]
        self.expected_success(200, resp.status)
        return self._parse_resp(body)

###############

    def create_share_type_extra_specs(self, share_type_id, extra_specs):
        url = "types/%s/extra_specs" % share_type_id
        post_body = json.dumps({'extra_specs': extra_specs})
        resp, body = self.post(url, post_body)
        self.expected_success(200, resp.status)
        return self._parse_resp(body)

    def get_share_type_extra_spec(self, share_type_id, extra_spec_name):
        uri = "types/%s/extra_specs/%s" % (share_type_id, extra_spec_name)
        resp, body = self.get(uri)
        self.expected_success(200, resp.status)
        return self._parse_resp(body)

    def get_share_type_extra_specs(self, share_type_id, params=None):
        uri = "types/%s/extra_specs" % share_type_id
        if params is not None:
            uri += '?%s' % urlparse.urlencode(params)
        resp, body = self.get(uri)
        self.expected_success(200, resp.status)
        return self._parse_resp(body)

    def update_share_type_extra_spec(self, share_type_id, spec_name,
                                     spec_value):
        uri = "types/%s/extra_specs/%s" % (share_type_id, spec_name)
        extra_spec = {spec_name: spec_value}
        post_body = json.dumps(extra_spec)
        resp, body = self.put(uri, post_body)
        self.expected_success(200, resp.status)
        return self._parse_resp(body)

    def update_share_type_extra_specs(self, share_type_id, extra_specs):
        uri = "types/%s/extra_specs" % share_type_id
        extra_specs = {"extra_specs": extra_specs}
        post_body = json.dumps(extra_specs)
        resp, body = self.post(uri, post_body)
        self.expected_success(200, resp.status)
        return self._parse_resp(body)

    def delete_share_type_extra_spec(self, share_type_id, extra_spec_name):
        uri = "types/%s/extra_specs/%s" % (share_type_id, extra_spec_name)
        resp, body = self.delete(uri)
        self.expected_success(202, resp.status)
        return body

###############

    def list_share_servers(self, search_opts=None):
        """Get list of share servers."""
        uri = "share-servers"
        if search_opts:
            uri += "?%s" % urlparse.urlencode(search_opts)
        resp, body = self.get(uri)
        self.expected_success(200, resp.status)
        return self._parse_resp(body)

    def delete_share_server(self, share_server_id):
        """Delete share server by its ID."""
        uri = "share-servers/%s" % share_server_id
        resp, body = self.delete(uri)
        self.expected_success(202, resp.status)
        return body

    def show_share_server(self, share_server_id):
        """Get share server info."""
        uri = "share-servers/%s" % share_server_id
        resp, body = self.get(uri)
        self.expected_success(200, resp.status)
        return self._parse_resp(body)

    def show_share_server_details(self, share_server_id):
        """Get share server details only."""
        uri = "share-servers/%s/details" % share_server_id
        resp, body = self.get(uri)
        self.expected_success(200, resp.status)
        return self._parse_resp(body)

###############

    def list_pools(self, detail=False, search_opts=None):
        """Get list of scheduler pools."""
        uri = 'scheduler-stats/pools'
        if detail:
            uri += '/detail'
        if search_opts:
            uri += "?%s" % urlparse.urlencode(search_opts)
        resp, body = self.get(uri)
        self.expected_success(200, resp.status)
        return json.loads(body)

###############

    def list_availability_zones(self):
        """Get list of availability zones."""
        uri = 'os-availability-zone'
        resp, body = self.get(uri)
        self.expected_success(200, resp.status)
<<<<<<< HEAD
        return json.loads(body)

###############

    def list_availability_zones(self):
        """Get list of availability zones."""
        uri = 'os-availability-zone'
        resp, body = self.get(uri)
        self.expected_success(200, resp.status)
=======
>>>>>>> 99d99712
        return self._parse_resp(body)<|MERGE_RESOLUTION|>--- conflicted
+++ resolved
@@ -760,16 +760,4 @@
         uri = 'os-availability-zone'
         resp, body = self.get(uri)
         self.expected_success(200, resp.status)
-<<<<<<< HEAD
-        return json.loads(body)
-
-###############
-
-    def list_availability_zones(self):
-        """Get list of availability zones."""
-        uri = 'os-availability-zone'
-        resp, body = self.get(uri)
-        self.expected_success(200, resp.status)
-=======
->>>>>>> 99d99712
         return self._parse_resp(body)