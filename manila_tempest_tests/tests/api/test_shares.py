# Copyright 2014 mirantis Inc.
# All Rights Reserved.
#
#    Licensed under the Apache License, Version 2.0 (the "License"); you may
#    not use this file except in compliance with the License. You may obtain
#    a copy of the License at
#
#         http://www.apache.org/licenses/LICENSE-2.0
#
#    Unless required by applicable law or agreed to in writing, software
#    distributed under the License is distributed on an "AS IS" BASIS, WITHOUT
#    WARRANTIES OR CONDITIONS OF ANY KIND, either express or implied. See the
#    License for the specific language governing permissions and limitations
#    under the License.

from tempest import config
from tempest.lib import exceptions as lib_exc
from tempest import test
import testtools

from manila_tempest_tests.tests.api import base
from manila_tempest_tests import utils

CONF = config.CONF


class SharesNFSTest(base.BaseSharesTest):
    """Covers share functionality, that is related to NFS share type."""
    protocol = "nfs"

    @classmethod
    def resource_setup(cls):
        super(SharesNFSTest, cls).resource_setup()
        if cls.protocol not in CONF.share.enable_protocols:
            message = "%s tests are disabled" % cls.protocol
            raise cls.skipException(message)
        cls.share = cls.create_share(cls.protocol)

    @test.attr(type=["gate", ])
    def test_create_get_delete_share(self):

        share = self.create_share(self.protocol)
        detailed_elements = {'name', 'id', 'availability_zone',
                             'description', 'project_id',
                             'host', 'created_at', 'share_proto', 'metadata',
                             'size', 'snapshot_id', 'share_network_id',
                             'status', 'share_type', 'volume_type', 'links',
                             'is_public'}
        msg = (
            "At least one expected element missing from share "
            "response. Expected %(expected)s, got %(actual)s." % {
                "expected": detailed_elements,
                "actual": share.keys(),
            }
        )
        self.assertTrue(detailed_elements.issubset(share.keys()), msg)
        self.assertFalse(share['is_public'])

        # The 'status' of the share returned by the create API must be
        # the default value - 'creating'.
        self.assertEqual('creating', share['status'])

<<<<<<< HEAD
        # delete share
        self.shares_client.delete_share(share['id'])
        self.shares_client.wait_for_resource_deletion(share_id=share['id'])
=======
        # Get share using v 2.1 - we expect key 'snapshot_support' to be absent
        share_get = self.shares_v2_client.get_share(share['id'], version='2.1')
        detailed_elements.add('export_location')
        self.assertTrue(detailed_elements.issubset(share_get.keys()), msg)

        # Get share using v 2.2 - we expect key 'snapshot_support' to exist
        share_get = self.shares_v2_client.get_share(share['id'], version='2.2')
        detailed_elements.add('snapshot_support')
        self.assertTrue(detailed_elements.issubset(share_get.keys()), msg)

        if utils.is_microversion_supported('2.9'):
            # Get share using v 2.9 - key 'export_location' is expected
            # to be absent
            share_get = self.shares_v2_client.get_share(
                share['id'], version='2.9')
            detailed_elements.remove('export_location')
            self.assertTrue(detailed_elements.issubset(share_get.keys()), msg)

        # In v 2.11 and beyond, we expect key 'replication_type' in the
        # share data returned by the share create API.
        if utils.is_microversion_supported('2.11'):
            detailed_elements.add('replication_type')
            self.assertTrue(detailed_elements.issubset(share.keys()), msg)

        # Delete share
        self.shares_v2_client.delete_share(share['id'])
        self.shares_v2_client.wait_for_resource_deletion(share_id=share['id'])
>>>>>>> 99d99712
        self.assertRaises(lib_exc.NotFound,
                          self.shares_v2_client.get_share,
                          share['id'])

    @test.attr(type=["gate", ])
    @testtools.skipUnless(CONF.share.run_snapshot_tests,
                          "Snapshot tests are disabled.")
    def test_create_delete_snapshot(self):

        # create snapshot
        snap = self.create_snapshot_wait_for_active(self.share["id"])
        detailed_elements = {'name', 'id', 'description',
                             'created_at', 'share_proto', 'size', 'share_size',
                             'share_id', 'status', 'links'}
        self.assertTrue(detailed_elements.issubset(snap.keys()),
                        'At least one expected element missing from snapshot '
                        'response. Expected %(expected)s, got %(actual)s.' % {
                            "expected": detailed_elements,
                            "actual": snap.keys()})

        # delete snapshot
        self.shares_client.delete_snapshot(snap["id"])
        self.shares_client.wait_for_resource_deletion(snapshot_id=snap["id"])
        self.assertRaises(lib_exc.NotFound,
                          self.shares_client.get_snapshot, snap['id'])

    @test.attr(type=["gate", "smoke", ])
    @testtools.skipUnless(CONF.share.run_snapshot_tests,
                          "Snapshot tests are disabled.")
    def test_create_share_from_snapshot(self):
        # If multitenant driver used, share_network will be provided by default

        # create snapshot
        snap = self.create_snapshot_wait_for_active(
            self.share["id"], cleanup_in_class=False)

        # create share from snapshot
        s2 = self.create_share(
            self.protocol, snapshot_id=snap["id"], cleanup_in_class=False)

        # The 'status' of the share returned by the create API must be
        # the default value - 'creating'.
        self.assertEqual('creating', s2['status'])

        # verify share, created from snapshot
        get = self.shares_client.get_share(s2["id"])
        msg = "Expected snapshot_id %s as "\
              "source of share %s" % (snap["id"], get["snapshot_id"])
        self.assertEqual(get["snapshot_id"], snap["id"], msg)

    @test.attr(type=["gate", "smoke", ])
    @testtools.skipIf(not CONF.share.multitenancy_enabled,
                      "Only for multitenancy.")
    @testtools.skipUnless(CONF.share.run_snapshot_tests,
                          "Snapshot tests are disabled.")
    def test_create_share_from_snapshot_share_network_not_provided(self):
        # We expect usage of share network from parent's share
        # when creating share from snapshot using multitenant driver.

        # get parent share
        parent = self.shares_client.get_share(self.share["id"])

        # create snapshot
        snap = self.create_snapshot_wait_for_active(
            self.share["id"], cleanup_in_class=False)

        # create share from snapshot
        child = self.create_share(
            self.protocol, snapshot_id=snap["id"], cleanup_in_class=False)

        # The 'status' of the share returned by the create API must be
        # the default value - 'creating'.
        self.assertEqual('creating', child['status'])

        # verify share, created from snapshot
        get = self.shares_client.get_share(child["id"])
        keys = {
            "share": self.share["id"],
            "actual_sn": get["share_network_id"],
            "expected_sn": parent["share_network_id"],
        }
        msg = ("Expected share_network_id %(expected_sn)s for "
               "share %(share)s, but %(actual_sn)s found." % keys)
        self.assertEqual(
            get["share_network_id"], parent["share_network_id"], msg)


class SharesCIFSTest(SharesNFSTest):
    """Covers share functionality, that is related to CIFS share type."""
    protocol = "cifs"


class SharesGLUSTERFSTest(SharesNFSTest):
    """Covers share functionality that is related to GLUSTERFS share type."""
    protocol = "glusterfs"


class SharesHDFSTest(SharesNFSTest):
    """Covers share functionality that is related to HDFS share type."""
    protocol = "hdfs"


class SharesCephFSTest(SharesNFSTest):
    """Covers share functionality that is related to CEPHFS share type."""
    protocol = "cephfs"<|MERGE_RESOLUTION|>--- conflicted
+++ resolved
@@ -60,11 +60,6 @@
         # the default value - 'creating'.
         self.assertEqual('creating', share['status'])
 
-<<<<<<< HEAD
-        # delete share
-        self.shares_client.delete_share(share['id'])
-        self.shares_client.wait_for_resource_deletion(share_id=share['id'])
-=======
         # Get share using v 2.1 - we expect key 'snapshot_support' to be absent
         share_get = self.shares_v2_client.get_share(share['id'], version='2.1')
         detailed_elements.add('export_location')
@@ -92,7 +87,6 @@
         # Delete share
         self.shares_v2_client.delete_share(share['id'])
         self.shares_v2_client.wait_for_resource_deletion(share_id=share['id'])
->>>>>>> 99d99712
         self.assertRaises(lib_exc.NotFound,
                           self.shares_v2_client.get_share,
                           share['id'])
